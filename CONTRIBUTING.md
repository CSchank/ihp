--- conflicted
+++ resolved
@@ -42,11 +42,6 @@
 ```
 
 After you have made modifications to files inside `IHP`, you need to press `CTRL + C` to stop the process running in `ghci` and then type `:r` to refresh the haskell modules. Now type `main` to start the server again.
-
-<<<<<<< HEAD
-=======
-<!-- ### Changes required until next beta IHP release (error message with link to solution) -->
->>>>>>> 7d0dacc6
 
 ### Running the development server
 
