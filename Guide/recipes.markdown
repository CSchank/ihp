# Recipes

This section describes best-practice solutions to the common tasks you are facing when building web applications.

```toc

```

## Static Pages

For adding a static page like e.g. a start page, terms of service, privacy, pricing, etc. you usually use a normal controller which just renders the view for that page. The only special thing is, that you might want to customize the routing to have SEO-friendly URLs.

Let's say we have a controller like this defined in `Web.Types`:

```haskell
data StaticController
    = AboutAction
    | TermsAction
    deriving (Eq, Show, Data)
```

The controller implementation will look like this in `Web.Controller.Static`:

```haskell
module Web.Controller.Static where

import Web.Controller.Prelude
import Web.View.Static.Terms
import Web.View.Static.About

instance Controller StaticController where
    action TermsAction = render TermsView
    action AboutAction = render AboutView
```

We can now customize the routing in `Web.Routes` by first deleting the `instance AutoRoute StaticController` statement to delete the auto generated routing configuration and append:

```haskell
instance HasPath StaticController where
    pathTo TermsAction = "/terms"
    pathTo AboutAction = "/about"

instance CanRoute StaticController where
    parseRoute' =
        (string "/terms" <* endOfInput >> pure TermsAction)
        <|> (string "/about" <* endOfInput >> pure AboutAction)
```

Now the terms can be reached at `/terms` instead of `/Terms`. The about is at `/about` now, instead of `/About`.

## Uploading a user profile picture

You can easily upload a user profile picture using `uploadImageWithOptions` inside your `UpdateUserAction`:

```haskell
action UpdateUserAction { userId } = do
    user <- fetch userId
    accessDeniedUnless (userId == currentUserId)

    let profilePictureOptions = ImageUploadOptions
            { convertTo = "jpg"
            , imageMagickOptions = "-resize '1024x1024^' -gravity north -extent 1024x1024 -quality 85% -strip"
            }

    user
        |> fill @["firstname", "lastname", "pictureUrl"]
        |> uploadImageWithOptions profilePictureOptions #pictureUrl
        >>= ifValid \case
            Left user -> render EditView { .. }
            Right user -> do
                user <- user |> updateRecord
                setSuccessMessage "Your changes have been saved."
                redirectTo EditUserAction { .. }
```

This accepts any kind of image file compatible with ImageMagick, resize it, reduce the image quality, strip all meta information, and save it as JPG. The file is stored inside the `static/uploads` folder in the project (the directory will be created if it does not exist).

In your view, just use the image URL like `<img src={get #pictureUrl currentUser}/>`.
Note that when you define the `picture_url` field in your `users` table that you
must check the `Nullable` select box with a default `Null`. This ensures your
`pictureUrl` data has a `Maybe Text` type and can handle
cases where the user has not uploaded any image.

If ImageMagick is not installed you will get a `picture.upload` in the uploads folder, but no `picture.jpg`. To install ImageMagick, checkout [Using a native dependency](package-management.html#using-a-native-dependency).

There is currently no special form helper for file uploads. Just specify it manually like this:

```haskell
instance View EditView where
    html EditView { .. } = [hsx|
        <h1>Profil bearbeiten</h1>

        {renderForm user}
    |]
        where
            picturePath :: Text
            picturePath = get #pictureUrl user

            renderForm :: User -> Html
            renderForm user = formFor user [hsx|
                <div>
                    <h5>
                        Profilfoto
                    </h5>

                    <div style="max-width: 300px">
                        <div class="form-group">
                            <label for="user_picture_url">
                                <img id="user_picture_url_preview" src={picturePath} style="width: 12rem; min-height: 12rem; min-width: 12rem" class="mt-2 img-thumbnail text-center text-muted" alt="Foto auswählen"/>
                                <input id="user_picture_url" type="file" name="pictureUrl" class="form-control form-control-file" style="display: none" data-preview="#user_picture_url_preview"/>
                                <a class="d-block text-muted text-center" href="#" onclick="document.getElementById('user_picture_url_preview').click()">Neues Foto auswählen</a>
                            </label>
                        </div>
                    </div>
                </div>

                {(textField #firstname) { fieldLabel = "Vorname:" }}
                {(textField #lastname) { fieldLabel = "Nachname:" }}
                {submitButton { label = "Speichern" }}
            |]
```

## Checking that the current user has permission to access the action

Use [accessDeniedUnless](https://ihp.digitallyinduced.com/api-docs/IHP-LoginSupport-Helper-Controller.html#v:accessDeniedUnless) like this:

```haskell
action EditPostAction { postId } = do
    post <- fetch postId
    accessDeniedUnless (get #authorId post == currentUserId)

    renderHtml EditView { .. }
```

## Creating a custom validator

If needed you can just write your constraint, e.g. like this:

```haskell
nonEmpty :: Text -> ValidatorResult
nonEmpty "" = Failure "This field cannot be empty"
nonEmpty _ = Success

isAge :: Int -> ValidatorResult
isAge = isInRange (0, 100)
```

This is also useful if you need the messages to be in another language.

## Checking that an email is unique

Use [`validateIsUnique`](https://ihp.digitallyinduced.com/api-docs/IHP-ValidationSupport-ValidateIsUnique.html#v:validateIsUnique).

## Don't auto-open the app in the browser

To prevent the IHP development server from automatically opening the development tooling in your web browser when running `./start`, set the `IHP_BROWSER` environment variable to `echo`:

```bash
export IHP_BROWSER=echo
./start
```

This will then just print out the URL which would be opened on start.

## Getting an `Id Something` from a `UUID`

Sometimes you have a UUID value that represents some record id. To get the types right, you can transform it like this:

```haskell
let myUUID = ...
let projectId = (Id myUUID) :: Id Project
```

In case the id is hard coded, you can just type UUID value with the right type signature like this:

```haskell
let projectId = "ca63aace-af4b-4e6c-bcfa-76ca061dbdc6" :: Id Project
```

## Getting a `Id Something` from a `Text` / `ByteString` / `String`

Sometimes you have a text, bytestring, or string which represents some record id. You can transform it into an Id like this:

```haskell
let myUUID :: Text = ...
let projectId = textToId myUUID
```

In case the id is hard coded, you can just type UUID value with the right type signature like this:

```haskell
let projectId = "ca63aace-af4b-4e6c-bcfa-76ca061dbdc6" :: Id Project
```

## Having an image as a Logout button

The `DeleteSessionAction` expects a `HTTP DELETE` request, which is set by JavaScript on click. This does not currently work well with an image inside a link. A workaround is to have the image be the background, like this:

```html
<a
    href="{DeleteSessionAction}"
    class="js-delete js-delete-no-confirm"
    style="background:url(/logout.svg) left center no-repeat;width:40px"
></a>
```

## Making a dynamic Login/Logout button

Depending on the `Maybe User` type in the [ControllerContext](https://ihp.digitallyinduced.com/api-docs/IHP-Controller-Context.html), by using `fromFrozenContext` we can tell if no user logged in when the `Maybe User` is `Nothing`, and confirm someone is logged in if the `Maybe User` is a `Just user`. Here is an example of a navbar, which has a dynamic Login/Logout button. You can define this in your View/Layout to reuse this in your Views.

> The `@` syntax from `fromFrozenContext @(Maybe User)` is just syntax sugar for `let maybeUser :: Maybe User = fromFrozenContext`

```haskell
navbar :: Html
navbar = [hsx|
<nav class="navbar navbar-expand-lg navbar-light bg-light">
  <a class="navbar-brand" href="#">IHP Blog</a>
  <button class="navbar-toggler" type="button" data-toggle="collapse" data-target="#navbarSupportedContent" aria-controls="navbarSupportedContent" aria-expanded="false" aria-label="Toggle navigation">
    <span class="navbar-toggler-icon"></span>
  </button>

  <div class="collapse navbar-collapse" id="navbarSupportedContent">
    <ul class="navbar-nav mr-auto">
      <li class="nav-item">
        <a class="nav-link" href={PostsAction}>Posts</a>
      </li>
    </ul>
    {loginLogoutButton}
  </div>
</nav>
|]
    where
        loginLogoutButton :: Html
        loginLogoutButton =
            case fromFrozenContext @(Maybe User) of
                Just user -> [hsx|<a class="js-delete js-delete-no-confirm text-secondary" href={DeleteSessionAction}>Logout</a>|]
                Nothing -> [hsx|<a class="text-secondary" href={NewSessionAction}>Login</a>|]
```

You can see this code in action in the [`auth` branch from our example blog](https://github.com/digitallyinduced/ihp-blog-example-app/blob/auth/Web/View/Layout.hs).

Protip: If the `Maybe User` is a `Just user` you can use the user object to run specific actions or retrieve information from it. This way you could display the username of the logged-in user above the logout button.

## Making an HTTP request

To make an HTTP request, you need `Wreq`. You need to add it to your Haskell dependencies in the `default.nix` file, like here:

```bash
...
haskellDeps = p: with p; [
    cabal-install
    base
    wai
    text
    hlint
    p.ihp
    wreq <-- Add this
];
...
```

Then you need to import it in your controller/script:

```haskell
import qualified Network.Wreq as Wreq
```

To simply fetch and render another website, you could use a function like this:

```haskell
handleFetchAction :: _ => Text -> _
handleFetchAction url = do
    documentBody <- do
        response <- Wreq.get (cs url)
        pure (response ^. Wreq.responseBody)
    renderPlain (cs documentBody)
```

When using `handleFetchAction "https://google.com/"`, your app would display the google homepage.

## Confirm before the link is used

To confirm before a link is fired add an `onclick` to the link.

```haskell
[hsx|
    <a href={UsersAction} onclick="if (!confirm('Do you really want to delete the internet?')) event.preventDefault();"></a>
|]
```

## How to generate a random string

To generate a random string which can be used as a secure token or hash use `generateAuthenticationToken`:

```haskell
import IHP.AuthSupport.Authentication -- Not needed if you're inside a IHP controller

do
    token <- generateAuthenticationToken
    -- token = "11D3OAbUfL0P9KNJ09VcUfCO0S9RwI"
```

## Working with Dates in IHP and Haskell

https://zacwood.me/posts/2020-12-29-dates-ihp/

## Basic Data Scraping, HTTP and JSON

https://zacwood.me/posts/haskell-scraping-1/

## Custom Configuration / Dealing with Secrets

Sometimes you want to have a custom configuration flag inside your application. The simplest way is to just declare a custom variable in `Config/Config.hs` like this:

```haskell
stripePublicKey :: Text
stripePublicKey = "..."
```

Then you can use it by importing the Config module at the call sites:

```haskell
import qualified Config

action MyAction = do
    let stripePublicKey = Config.stripePublicKey
```

## Custom Configuration with IO

The easiest way to add custom configuration to IHP apps is to define a static string like this:

```haskell
stripePublicKey :: Text
stripePublicKey = "..."
```

When this doesn't work, you can run any custom code to load your configuration and make it available application-wide.

In this example we're going to provide a custom Redis connection URL to our app. We read a string from the `REDIS_URL` env variable on app startup and then access it using `?applicationContext` from inside our controller actions:

Inside our `Config.hs` we need to read the `REDIS_URL` env var:

```haskell
newtype RedisUrl = RedisUrl String -- A wrapper type for our string. This is required by IHP.

config :: ConfigBuilder
config = do
    option Development
    option (AppHostname "localhost")
    
    redisUrl <- liftIO $ System.Environment.getEnv "REDIS_URL"
    option (RedisUrl redisUrl
```

From our actions, scripts and job workers we can access it like this:

```haskell
import qualified Data.TMap as TMap
import Config -- For importing the RedisUrl data type

action MyAction = do
    let (RedisUrl connectionString) = redisUrl
    putStrLn ("REDIS_URL = " <> cs connectionString)

redisUrl :: (?context :: ControllerContext) => RedisUrl
redisUrl = ?context
        |> getFrameworkConfig
        |> get #appConfig
        |> TMap.lookup @RedisUrl
        |> fromMaybe (error "Could not find RedisUrl in config")
```

<<<<<<< HEAD

## How to get all values of an enum?

Given a enum defined in the `Schema.sql` like this:

```sql
CREATE TYPE colors AS ENUM ('yellow', 'red', 'blue');
```

you can call `allEnumValues` to get a list of all the colors:

```haskell
let allColors = allEnumValues @Color
-- allColors = [ Yellow, Red, Blue ]
```

This also works if you define custom type in `Web/Types.hs` that is deriving `Enum`:

```haskell
data Color = Yellow | Red | Blue deriving (Enum)

let allColors = allEnumValues @Color
-- allColors = [ Yellow, Red, Blue ]
=======
## Read a file from filesystem / create a custom 404 page

If for some reason [https://ihp.digitallyinduced.com/Guide/routing.html#custom-404-page ](https://ihp.digitallyinduced.com/Guide/routing.html#custom-404-page)
is not easy enough - you can also write your own function which reads a file and responses
with a 404:


```haskell
import qualified Data.ByteString.Lazy as LBS

customNotFoundResponse :: IO ()
customNotFoundResponse = do
page <- LBS.readFile "static/404.html"
respondAndExit $ responseLBS status404 [(hContentType, "text/html")] page
```

Now you can use your customNotFoundResponse:

```haskell
action WelcomeAction  = do
post <- fetchOneOrNothing ("30a73014-101e-4269-be91-be6c019de289" :: Id Post) 
case post of
   Nothing ->  customNotFoundResponse -- Database record disappeared !!!
   Just post -> render ShowView { .. }
>>>>>>> 51930983
```<|MERGE_RESOLUTION|>--- conflicted
+++ resolved
@@ -371,7 +371,7 @@
         |> fromMaybe (error "Could not find RedisUrl in config")
 ```
 
-<<<<<<< HEAD
+
 
 ## How to get all values of an enum?
 
@@ -395,7 +395,8 @@
 
 let allColors = allEnumValues @Color
 -- allColors = [ Yellow, Red, Blue ]
-=======
+```
+
 ## Read a file from filesystem / create a custom 404 page
 
 If for some reason [https://ihp.digitallyinduced.com/Guide/routing.html#custom-404-page ](https://ihp.digitallyinduced.com/Guide/routing.html#custom-404-page)
@@ -420,5 +421,4 @@
 case post of
    Nothing ->  customNotFoundResponse -- Database record disappeared !!!
    Just post -> render ShowView { .. }
->>>>>>> 51930983
 ```