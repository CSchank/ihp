--- conflicted
+++ resolved
@@ -29,11 +29,8 @@
 , includes
 , stripTags
 , symbolToText
-<<<<<<< HEAD
 , symbolToByteString
-=======
 , IsEmpty (..)
->>>>>>> 3f3ddb53
 ) where
 
 import ClassyPrelude
