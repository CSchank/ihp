--- conflicted
+++ resolved
@@ -1,8 +1,4 @@
-<<<<<<< HEAD
 module IHP.IDE.CodeGen.ControllerGenerator (buildPlan) where
-=======
-module IHP.IDE.CodeGen.ControllerGenerator (buildPlan, fieldsForTable) where
->>>>>>> 1760ce02
 
 import ClassyPrelude
 import IHP.NameSupport
@@ -26,16 +22,10 @@
     schema <- SchemaDesigner.parseSchemaSql >>= \case
         Left parserError -> pure []
         Right statements -> pure statements
-<<<<<<< HEAD
     viewPlans <- generateViews applicationName controllerName
     pure $ Right $ buildPlan' schema applicationName controllerName viewPlans
 
 buildPlan' schema applicationName controllerName' viewPlans =
-=======
-    pure $ Right $ buildPlan' schema applicationName controllerName
-
-buildPlan' schema applicationName controllerName' =
->>>>>>> 1760ce02
     let
         modelName = tableNameToModelName controllerName'
         controllerName = Countable.pluralize modelName
