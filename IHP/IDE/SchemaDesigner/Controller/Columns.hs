module IHP.IDE.SchemaDesigner.Controller.Columns where

import IHP.ControllerPrelude
import IHP.IDE.ToolServer.Types

import IHP.IDE.SchemaDesigner.View.Columns.New
import IHP.IDE.SchemaDesigner.View.Columns.Edit
import IHP.IDE.SchemaDesigner.View.Columns.NewForeignKey
import IHP.IDE.SchemaDesigner.View.Columns.EditForeignKey

import IHP.IDE.SchemaDesigner.Types
import IHP.IDE.SchemaDesigner.View.Layout (schemaDesignerLayout, findStatementByName, replace, getDefaultValue, findForeignKey, findTableIndex)
import IHP.IDE.SchemaDesigner.Controller.Helper
import IHP.IDE.SchemaDesigner.Controller.Validation

instance Controller ColumnsController where
    beforeAction = setLayout schemaDesignerLayout

    action NewColumnAction { tableName } = do
        statements <- readSchema
        let (Just table) = findStatementByName tableName statements
        let tableNames = nameList (getCreateTable statements)
        let enumNames = nameList (getCreateEnum statements)
        render NewColumnView { .. }

    action CreateColumnAction = do
        let tableName = param "tableName"
        let defaultValue = getDefaultValue (param "columnType") (param "defaultValue")
        let columnName = param "name"
        let validationResult = columnName |> validateColumn
        case validationResult of
            Failure message ->
                setErrorMessage message
            Success -> do
                let column = Column
                        { name = columnName
                        , columnType = arrayifytype (param "isArray") (param "columnType")
                        , defaultValue = defaultValue
                        , notNull = (not (param "allowNull"))
                        , isUnique = param "isUnique"
                        }
                updateSchema (map (addColumnToTable tableName column (param "primaryKey")))
                when (param "isReference") do
                    let columnName = param "name"
                    let constraintName = tableName <> "_ref_" <> columnName
                    let referenceTable = param "referenceTable"
                    let onDelete = NoAction
                    let addForeignKeyConstraintToSchema = addForeignKeyConstraint tableName columnName constraintName referenceTable onDelete

                    let indexName = tableName <> "_" <> columnName <> "_index"
                    let columnNames = [columnName]
                    let addTableIndexToSchema = addTableIndex indexName tableName columnNames

                    updateSchema (addForeignKeyConstraintToSchema . addTableIndexToSchema)

        redirectTo ShowTableAction { .. }

    action EditColumnAction { .. } = do
        let columnId = param "columnId"
        let name = tableName
        statements <- readSchema
        let (Just table) = findStatementByName name statements
        let table = findStatementByName tableName statements
        let columns = maybe [] (get #columns . unsafeGetCreateTable) table
        let column = columns !! columnId
        let enumNames = nameList (getCreateEnum statements)
        render EditColumnView { .. }

    action UpdateColumnAction = do
        statements <- readSchema
        let tableName = param "tableName"
        let columnName = param "name"
<<<<<<< HEAD
        when (columnName == "") do
            setErrorMessage ("Column Name can not be empty")
            redirectTo ShowTableAction { tableName }
        when (isIllegalKeyword columnName) do
            (setErrorMessage (tshow columnName <> " is a reserved keyword and can not be used as a name"))
            redirectTo ShowTableAction { .. }
        let defaultValue = getDefaultValue (param "columnType") (param "defaultValue")
        let table = findStatementByName tableName statements
        let columns = maybe [] (get #columns . unsafeGetCreateTable) table
        let columnId = param "columnId"
        let column = Column
                { name = columnName
                , columnType = arrayifytype (param "isArray") (param "columnType")
                , defaultValue = defaultValue
                , notNull = (not (param "allowNull"))
                , isUnique = param "isUnique"
                }
        updateSchema (map (updateColumnInTable tableName column (param "primaryKey") columnId))

        -- Update Foreign Key Reference
        let oldColumn = columns !! columnId
        let maybeConstraint = find (\statement -> statement == AddConstraint { tableName = tableName
            , constraintName = (get #constraintName statement)
            , constraint = ForeignKeyConstraint { columnName = (get #name oldColumn)
                , referenceTable = (get #referenceTable (get #constraint statement))
                , referenceColumn = (get #referenceColumn (get #constraint statement))
                , onDelete=(get #onDelete (get #constraint statement)) } }) statements
        case maybeConstraint of
            Just constraint -> do
                let constraintId = elemIndex constraint statements
                case constraintId of
                    Just constraintId -> do
                        let constraintName = tableName <> "_ref_" <> columnName
                        let referenceTable = get #referenceTable (get #constraint constraint)
                        let Just onDelete = get #onDelete (get #constraint constraint)
                        updateSchema (updateForeignKeyConstraint tableName columnName constraintName referenceTable onDelete constraintId)
                    Nothing -> putStrLn ("Error")
            Nothing -> pure ()

=======
        let validationResult = columnName |> validateColumn
        case validationResult of
            Failure message ->
                setErrorMessage message
            Success -> do
                let defaultValue = getDefaultValue (param "columnType") (param "defaultValue")
                let table = findStatementByName tableName statements
                let columns = maybe [] (get #columns . unsafeGetCreateTable) table
                let columnId = param "columnId"
                let column = Column
                        { name = columnName
                        , columnType = arrayifytype (param "isArray") (param "columnType")
                        , defaultValue = defaultValue
                        , notNull = (not (param "allowNull"))
                        , isUnique = param "isUnique"
                        }
                when ((get #name column) == "") do
                    setErrorMessage ("Column Name can not be empty")
                    redirectTo ShowTableAction { tableName }
                updateSchema (map (updateColumnInTable tableName column (param "primaryKey") columnId))
>>>>>>> f23e2d59
        redirectTo ShowTableAction { .. }

    action DeleteColumnAction { .. } = do
        statements <- readSchema
        let tableName = param "tableName"
        let columnId = param "columnId"
        let columnName = param "columnName"
        case findForeignKey statements tableName columnName of
            Just AddConstraint { constraintName, .. } -> updateSchema (deleteForeignKeyConstraint constraintName)
            otherwise -> pure ()
        case findTableIndex statements tableName of
            Just CreateIndex { indexName, .. } -> updateSchema (deleteTableIndex indexName)
            otherwise -> pure ()
        updateSchema (map (deleteColumnInTable tableName columnId))
        redirectTo ShowTableAction { .. }

    action ToggleColumnUniqueAction { .. } = do
        let tableName = param "tableName"
        let columnId = param "columnId"
        updateSchema (map (toggleUniqueInColumn tableName columnId))
        redirectTo ShowTableAction { .. }

    -- FOREIGN KEYS
    action NewForeignKeyAction { tableName, columnName } = do
        let name = tableName
        statements <- readSchema
        let tableNames = nameList (getCreateTable statements)
        render NewForeignKeyView { .. }

    action CreateForeignKeyAction = do
        let tableName = param "tableName"
        let columnName = param "columnName"
        let constraintName = param "constraintName"
        let referenceTable = param "referenceTable"
        let onDelete = NoAction
        updateSchema (addForeignKeyConstraint tableName columnName constraintName referenceTable onDelete)
        redirectTo ShowTableAction { .. }

    action EditForeignKeyAction { tableName, columnName, constraintName, referenceTable } = do
        let name = tableName
        statements <- readSchema
        let tableNames = nameList (getCreateTable statements)
        let (Just statement) = find (\statement -> statement == AddConstraint { tableName = tableName, constraintName = constraintName, constraint = ForeignKeyConstraint { columnName = columnName, referenceTable = referenceTable, referenceColumn = "id", onDelete = (get #onDelete (get #constraint statement)) }}) statements
        onDelete <- case (get #onDelete (get #constraint statement)) of
            Just NoAction -> do pure "NoAction"
            Just Restrict -> do pure "Restrict"
            Just SetNull -> do pure "SetNull"
            Just SetDefault -> do pure "SetDefault"
            Just Cascade -> do pure "Cascade"
            Nothing -> do pure "NoAction"
        render EditForeignKeyView { .. }

    action UpdateForeignKeyAction = do
        statements <- readSchema
        let tableName = param "tableName"
        let columnName = param "columnName"
        let constraintName = param "constraintName"
        let referenceTable = param "referenceTable"
        let constraintId = findIndex (\statement -> statement == AddConstraint { tableName = tableName
            , constraintName = (get #constraintName statement)
            , constraint = ForeignKeyConstraint
                { columnName = columnName
                , referenceTable = (get #referenceTable (get #constraint statement))
                , referenceColumn = (get #referenceColumn (get #constraint statement))
                , onDelete=(get #onDelete (get #constraint statement)) } }) statements
        let onDeleteParam = param @Text "onDelete"
        let onDelete = case onDeleteParam of
                "Restrict" -> Restrict
                "SetNull" -> SetNull
                "SetDefault" -> SetDefault
                "Cascade" -> Cascade
                _ -> NoAction
        case constraintId of
            Just constraintId -> updateSchema (updateForeignKeyConstraint tableName columnName constraintName referenceTable onDelete constraintId)
            Nothing -> putStrLn ("Error")
        redirectTo ShowTableAction { .. }

    action DeleteForeignKeyAction { constraintName, tableName } = do
        statements <- readSchema
        updateSchema (deleteForeignKeyConstraint constraintName)
        redirectTo ShowTableAction { .. }

addColumnToTable :: Text -> Column -> Bool -> Statement -> Statement
addColumnToTable tableName (column@Column { name = columnName }) isPrimaryKey (StatementCreateTable table@CreateTable { name, columns, primaryKeyConstraint = PrimaryKeyConstraint pks})
    | name == tableName =
        let primaryKeyConstraint =
              if isPrimaryKey
              then PrimaryKeyConstraint (pks <> [columnName])
              else PrimaryKeyConstraint pks
        in StatementCreateTable (table { columns = columns <> [column] , primaryKeyConstraint })
addColumnToTable tableName column isPrimaryKey statement = statement

updateColumnInTable :: Text -> Column -> Bool -> Int -> Statement -> Statement
updateColumnInTable tableName column isPrimaryKey columnId (StatementCreateTable table@CreateTable { name, columns, primaryKeyConstraint })
    | name == tableName = StatementCreateTable $
        table
            { columns = (replace columnId column columns)
            , primaryKeyConstraint = updatePrimaryKeyConstraint column isPrimaryKey primaryKeyConstraint
            }
updateColumnInTable tableName column isPrimaryKey columnId statement = statement

-- | Add or remove a column from the primary key constraint
updatePrimaryKeyConstraint :: Column -> Bool -> PrimaryKeyConstraint -> PrimaryKeyConstraint
updatePrimaryKeyConstraint Column { name } isPrimaryKey primaryKeyConstraint@PrimaryKeyConstraint { primaryKeyColumnNames } =
  case (isPrimaryKey, name `elem` primaryKeyColumnNames) of
      (False, False) -> primaryKeyConstraint
      (False, True) -> PrimaryKeyConstraint (filter (/= name) primaryKeyColumnNames)
      (True, False) -> PrimaryKeyConstraint (primaryKeyColumnNames <> [name])
      (True, True) -> primaryKeyConstraint

toggleUniqueInColumn :: Text -> Int -> Statement -> Statement
toggleUniqueInColumn tableName columnId (StatementCreateTable table@CreateTable { name, columns })
    | name == tableName = StatementCreateTable $
        table { columns = (replace columnId ((columns !! columnId) { isUnique = (not (get #isUnique (columns !! columnId))) }) columns) }
toggleUniqueInColumn tableName columnId statement = statement

deleteColumnInTable :: Text -> Int -> Statement -> Statement
deleteColumnInTable tableName columnId (StatementCreateTable table@CreateTable { name, columns })
    | name == tableName = StatementCreateTable $
        table { columns = delete (columns !! columnId) columns}
deleteColumnInTable tableName columnId statement = statement

addForeignKeyConstraint :: Text -> Text -> Text -> Text -> OnDelete -> [Statement] -> [Statement]
addForeignKeyConstraint tableName columnName constraintName referenceTable onDelete list = list <> [AddConstraint { tableName = tableName, constraintName = constraintName, constraint = ForeignKeyConstraint { columnName = columnName, referenceTable = referenceTable, referenceColumn = "id", onDelete = (Just onDelete) } }]

updateForeignKeyConstraint :: Text -> Text -> Text -> Text -> OnDelete -> Int -> [Statement] -> [Statement]
updateForeignKeyConstraint tableName columnName constraintName referenceTable onDelete constraintId list = replace constraintId AddConstraint { tableName = tableName, constraintName = constraintName, constraint = ForeignKeyConstraint { columnName = columnName, referenceTable = referenceTable, referenceColumn = "id", onDelete = (Just onDelete) } } list

deleteForeignKeyConstraint :: Text -> [Statement] -> [Statement]
deleteForeignKeyConstraint constraintName list = filter (\con -> not (con == AddConstraint { tableName = get #tableName con, constraintName = constraintName, constraint = get #constraint con })) list

addTableIndex :: Text -> Text -> [Text] -> [Statement] -> [Statement]
addTableIndex indexName tableName columnNames list = list <> [CreateIndex { indexName, tableName,  columnNames }]

deleteTableIndex :: Text -> [Statement] -> [Statement]
deleteTableIndex indexName list = filter (\index -> not (index == CreateIndex { indexName = indexName, tableName = get #tableName index, columnNames = get #columnNames index })) list

getCreateTable :: [Statement] -> [CreateTable]
getCreateTable statements = foldr step [] statements
  where
    step (StatementCreateTable createTable) createTables = createTable : createTables
    step _ createTables = createTables

getCreateEnum statements = filter isCreateEnumType statements
isCreateEnumType CreateEnumType {} = True
isCreateEnumType _ = False

nameList statements = map (get #name) statements

arrayifytype :: Bool -> PostgresType -> PostgresType
arrayifytype False   (PArray coltype) = coltype
arrayifytype True  a@(PArray coltype) = a
arrayifytype False coltype = coltype
arrayifytype True  coltype = PArray coltype

validateColumn :: Validator Text
validateColumn = validateNameInSchema "column name" [] Nothing<|MERGE_RESOLUTION|>--- conflicted
+++ resolved
@@ -70,47 +70,6 @@
         statements <- readSchema
         let tableName = param "tableName"
         let columnName = param "name"
-<<<<<<< HEAD
-        when (columnName == "") do
-            setErrorMessage ("Column Name can not be empty")
-            redirectTo ShowTableAction { tableName }
-        when (isIllegalKeyword columnName) do
-            (setErrorMessage (tshow columnName <> " is a reserved keyword and can not be used as a name"))
-            redirectTo ShowTableAction { .. }
-        let defaultValue = getDefaultValue (param "columnType") (param "defaultValue")
-        let table = findStatementByName tableName statements
-        let columns = maybe [] (get #columns . unsafeGetCreateTable) table
-        let columnId = param "columnId"
-        let column = Column
-                { name = columnName
-                , columnType = arrayifytype (param "isArray") (param "columnType")
-                , defaultValue = defaultValue
-                , notNull = (not (param "allowNull"))
-                , isUnique = param "isUnique"
-                }
-        updateSchema (map (updateColumnInTable tableName column (param "primaryKey") columnId))
-
-        -- Update Foreign Key Reference
-        let oldColumn = columns !! columnId
-        let maybeConstraint = find (\statement -> statement == AddConstraint { tableName = tableName
-            , constraintName = (get #constraintName statement)
-            , constraint = ForeignKeyConstraint { columnName = (get #name oldColumn)
-                , referenceTable = (get #referenceTable (get #constraint statement))
-                , referenceColumn = (get #referenceColumn (get #constraint statement))
-                , onDelete=(get #onDelete (get #constraint statement)) } }) statements
-        case maybeConstraint of
-            Just constraint -> do
-                let constraintId = elemIndex constraint statements
-                case constraintId of
-                    Just constraintId -> do
-                        let constraintName = tableName <> "_ref_" <> columnName
-                        let referenceTable = get #referenceTable (get #constraint constraint)
-                        let Just onDelete = get #onDelete (get #constraint constraint)
-                        updateSchema (updateForeignKeyConstraint tableName columnName constraintName referenceTable onDelete constraintId)
-                    Nothing -> putStrLn ("Error")
-            Nothing -> pure ()
-
-=======
         let validationResult = columnName |> validateColumn
         case validationResult of
             Failure message ->
@@ -131,7 +90,6 @@
                     setErrorMessage ("Column Name can not be empty")
                     redirectTo ShowTableAction { tableName }
                 updateSchema (map (updateColumnInTable tableName column (param "primaryKey") columnId))
->>>>>>> f23e2d59
         redirectTo ShowTableAction { .. }
 
     action DeleteColumnAction { .. } = do
