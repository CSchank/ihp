{-|
Module: IHP.IDE.SchemaDesigner.Types
Description: Parser for Application/Schema.sql
Copyright: (c) digitally induced GmbH, 2020
-}
module IHP.IDE.SchemaDesigner.Parser
( parseSchemaSql
, schemaFilePath
, parseDDL
, expression
, sqlType
, removeTypeCasts
) where

import IHP.Prelude
import IHP.IDE.SchemaDesigner.Types
import qualified Prelude
import qualified Data.Text.IO as Text
import Text.Megaparsec
import Data.Void
import Text.Megaparsec.Char
import qualified Text.Megaparsec.Char.Lexer as Lexer
import Data.Char
import Control.Monad.Combinators.Expr

schemaFilePath = "Application/Schema.sql"

parseSchemaSql :: IO (Either ByteString [Statement])
parseSchemaSql = do
    schemaSql <- Text.readFile schemaFilePath
    let result = runParser parseDDL (cs schemaFilePath) schemaSql
    case result of
        Left error -> pure (Left (cs $ errorBundlePretty error))
        Right r -> pure (Right r)

type Parser = Parsec Void Text

spaceConsumer :: Parser ()
spaceConsumer = Lexer.space
    space1
    (Lexer.skipLineComment "//")
    (Lexer.skipBlockComment "/*" "*/")

lexeme :: Parser a -> Parser a
lexeme = Lexer.lexeme spaceConsumer

symbol :: Text -> Parser Text
symbol = Lexer.symbol spaceConsumer

symbol' :: Text -> Parser Text
symbol' = Lexer.symbol' spaceConsumer

stringLiteral :: Parser String
stringLiteral = char '\'' *> manyTill Lexer.charLiteral (char '\'')

parseDDL :: Parser [Statement]
<<<<<<< HEAD
parseDDL = optional space >> manyTill statement eof

statement = do
    space
    s <- try createExtension <|> try (StatementCreateTable <$> createTable) <|> try createIndex <|> try createFunction <|> try createTrigger <|> try createEnumType <|> createPolicy <|> alterTable <|> setStatement <|> selectStatement <|> commentStatement <|> comment
=======
parseDDL = space >> manyTill statement eof

statement = do
    s <- try createExtension <|> try (StatementCreateTable <$> createTable) <|> try createIndex <|> try createFunction <|> try createTrigger <|> try createEnumType <|> try createPolicy <|> createSequence <|> alterTable <|> dropTable <|> comment
>>>>>>> 341a5847
    space
    pure s


createExtension = do
    lexeme "CREATE"
    lexeme "EXTENSION"
    ifNotExists <- isJust <$> optional (lexeme "IF" >> lexeme "NOT" >> lexeme "EXISTS")
    name <- cs <$> (char '"' *> manyTill Lexer.charLiteral (char '"'))
    optional do
        space
        lexeme "WITH"
        lexeme "SCHEMA"
        lexeme "public"
    char ';'
    pure CreateExtension { name, ifNotExists = True }

createTable = do
    lexeme "CREATE"
    lexeme "TABLE"
    name <- qualifiedIdentifier

    -- Process columns (tagged if they're primary key) and table constraints
    -- together, as they can be in any order
    (taggedColumns, allConstraints) <- between (char '(' >> space) (char ')' >> space) do
        columnsAndConstraints <- ((Right <$> parseTableConstraint) <|> (Left <$> parseColumn)) `sepBy` (char ',' >> space)
        pure (lefts columnsAndConstraints, rights columnsAndConstraints)

    char ';'

    -- Check that either there is a single column with a PRIMARY KEY constraint,
    -- or there is a single PRIMARY KEY table constraint
    let
        columns = map snd taggedColumns
        constraints = rights allConstraints

    primaryKeyConstraint <- case filter fst taggedColumns of
        [] -> case lefts allConstraints of
            [] -> pure $ PrimaryKeyConstraint []
            [primaryKeyConstraint] -> pure primaryKeyConstraint
            _ -> Prelude.fail ("Multiple PRIMARY KEY constraints on table " <> cs name)
        [(_, Column { name })] -> case lefts allConstraints of
            [] -> pure $ PrimaryKeyConstraint [name]
            _ -> Prelude.fail ("Primary key defined in both column and table constraints on table " <> cs name)
        _ -> Prelude.fail "Multiple columns with PRIMARY KEY constraint"

    pure CreateTable { name, columns, primaryKeyConstraint, constraints }

createEnumType = do
    lexeme "CREATE"
    lexeme "TYPE"
    optional do
        lexeme "public"
        char '.'
    name <- identifier
    lexeme "AS"
    lexeme "ENUM"
    values <- between (char '(' >> space) (space >> char ')' >> space) (textExpr' `sepBy` (char ',' >> space))
    space
    char ';'
    pure CreateEnumType { name, values }

addConstraint tableName = do
    lexeme "CONSTRAINT"
    constraintName <- identifier
    constraint <- parseTableConstraint >>= \case
      Left primaryKeyConstraint -> pure AlterTableAddPrimaryKey { primaryKeyConstraint }
      Right constraint -> pure constraint
    char ';'
    pure AddConstraint { tableName, constraintName, constraint }

parseTableConstraint = do
    optional do
        lexeme "CONSTRAINT"
        identifier
    (Left <$> parsePrimaryKeyConstraint) <|>
      (Right <$> (parseForeignKeyConstraint <|> parseUniqueConstraint <|> parseCheckConstraint))

parsePrimaryKeyConstraint = do
    lexeme "PRIMARY"
    lexeme "KEY"
    primaryKeyColumnNames <- between (char '(' >> space) (char ')' >> space) (identifier `sepBy1` (char ',' >> space))
    pure PrimaryKeyConstraint { primaryKeyColumnNames }

parseForeignKeyConstraint = do
    lexeme "FOREIGN"
    lexeme "KEY"
    columnName <- between (char '(' >> space) (char ')' >> space) identifier
    lexeme "REFERENCES"
    referenceTable <- qualifiedIdentifier
    referenceColumn <- optional $ between (char '(' >> space) (char ')' >> space) identifier
    onDelete <- optional do
        lexeme "ON"
        lexeme "DELETE"
        parseOnDelete
    pure ForeignKeyConstraint { columnName, referenceTable, referenceColumn, onDelete }

parseUniqueConstraint = do
    lexeme "UNIQUE"
    columnNames <- between (char '(' >> space) (char ')' >> space) (identifier `sepBy1` (char ',' >> space))
    pure UniqueConstraint { columnNames }

parseCheckConstraint = do
    lexeme "CHECK"
    checkExpression <- between (char '(' >> space) (char ')' >> space) expression
    pure CheckConstraint { checkExpression }

parseOnDelete = choice
        [ (lexeme "NO" >> lexeme "ACTION") >> pure NoAction
        , (lexeme "RESTRICT" >> pure Restrict)
        , (lexeme "SET" >> ((lexeme "NULL" >> pure SetNull) <|> (lexeme "DEFAULT" >> pure SetDefault)))
        , (lexeme "CASCADE" >> pure Cascade)
        ]

parseColumn :: Parser (Bool, Column)
parseColumn = do
    name <- identifier
    columnType <- sqlType
    space
    defaultValue <- optional do
        lexeme "DEFAULT"
        expression
    primaryKey <- isJust <$> optional (lexeme "PRIMARY" >> lexeme "KEY")
    notNull <- isJust <$> optional (lexeme "NOT" >> lexeme "NULL")
    isUnique <- isJust <$> optional (lexeme "UNIQUE")
    pure (primaryKey, Column { name, columnType, defaultValue, notNull, isUnique })

sqlType :: Parser PostgresType
sqlType = choice $ map optionalArray
        [ uuid
        , text
        , bigint
        , smallint
        , int   -- order int after smallint/bigint because symbol INT is prefix og INT2, INT8
        , bool
        , timestamp
        , timestampZ
        , timestampZ'
        , timestamp'
        , real
        , double
        , point
        , date
        , binary
        , time
        , numericPS
        , numeric
        , character
        , varchar
        , serial
        , bigserial
        , jsonb
        , inet
        , tsvector
        , trigger
        , customType
        ]
            where
                timestamp = do
                    try (symbol' "TIMESTAMP" >> symbol' "WITHOUT" >> symbol' "TIME" >> symbol' "ZONE")
                    pure PTimestamp

                timestampZ = do
                    try (symbol' "TIMESTAMP" >> symbol' "WITH" >> symbol' "TIME" >> symbol' "ZONE")
                    pure PTimestampWithTimezone

                timestampZ' = do
                    try (symbol' "TIMESTAMPZ")
                    pure PTimestampWithTimezone

                timestamp' = do
                    try (symbol' "TIMESTAMP")
                    pure PTimestamp

                uuid = do
                    try (symbol' "UUID")
                    pure PUUID

                text = do
                    try (symbol' "TEXT")
                    pure PText

                bigint = do
                    try (symbol' "BIGINT") <|> try (symbol' "INT8")
                    pure PBigInt

                smallint = do
                    try (symbol' "SMALLINT") <|> try (symbol' "INT2")
                    pure PSmallInt

                int = do
                    try (symbol' "INTEGER") <|> try (symbol' "INT4") <|> try (symbol' "INT")
                    pure PInt

                bool = do
                    try (symbol' "BOOLEAN") <|> try (symbol' "BOOL")
                    pure PBoolean

                real = do
                    try (symbol' "REAL") <|> try (symbol' "FLOAT4")
                    pure PReal

                double = do
                    try (symbol' "DOUBLE PRECISION") <|> try (symbol' "FLOAT8")
                    pure PDouble

                point = do
                    try (symbol' "POINT")
                    pure PPoint

                date = do
                    try (symbol' "DATE")
                    pure PDate

                binary = do
                    try (symbol' "BYTEA")
                    pure PBinary

                time = do
                    try (symbol' "TIME")
                    optional do
                        symbol' "WITHOUT"
                        symbol' "TIME"
                        symbol' "ZONE"
                    pure PTime

                numericPS = do
                    try (symbol' "NUMERIC(")
                    values <- between (space) (char ')' >> space) (varExpr `sepBy` (char ',' >> space))
                    case values of
                        [VarExpression precision, VarExpression scale] -> do
                            let p = textToInt precision
                            let s = textToInt scale
                            when (or [isNothing p, isNothing s]) do
                                Prelude.fail "Failed to parse NUMERIC(..) expression"
                            pure (PNumeric p s)
                        [VarExpression precision] -> do
                            let p = textToInt precision
                            when (isNothing p) do
                                Prelude.fail "Failed to parse NUMERIC(..) expression"
                            pure (PNumeric p Nothing)
                        _ -> Prelude.fail "Failed to parse NUMERIC(..) expression"

                numeric = do
                    try (symbol' "NUMERIC")
                    pure (PNumeric Nothing Nothing)

                varchar = do
                    try (symbol' "CHARACTER VARYING") <|> try (symbol' "VARCHAR")
                    value <- optional $ between (char '(' >> space) (char ')' >> space) (varExpr)
                    case value of
                        Just (VarExpression limit) -> do
                            let l = textToInt limit
                            case l of
                                Nothing -> Prelude.fail "Failed to parse CHARACTER VARYING(..) expression"
                                Just l -> pure (PVaryingN (Just l))
                        Nothing -> pure (PVaryingN Nothing)
                        _ -> Prelude.fail "Failed to parse CHARACTER VARYING(..) expression"

                character = do
                    try (symbol' "CHAR(") <|> try (symbol' "CHARACTER(")
                    value <- between (space) (char ')' >> space) (varExpr)
                    case value of
                        VarExpression length -> do
                            let l = textToInt length
                            case l of
                                Nothing -> Prelude.fail "Failed to parse CHARACTER VARYING(..) expression"
                                Just l -> pure (PCharacterN l)
                        _ -> Prelude.fail "Failed to parse CHARACTER VARYING(..) expression"

                serial = do
                    try (symbol' "SERIAL")
                    pure PSerial

                bigserial = do
                    try (symbol' "BIGSERIAL")
                    pure PBigserial

                jsonb = do
                    try (symbol' "JSONB")
                    pure PJSONB

                inet = do
                    try (symbol' "INET")
                    pure PInet

                tsvector = do
                    try (symbol' "TSVECTOR")
                    pure PTSVector

                optionalArray typeParser= do
                    arrayType <- typeParser;
                    (try do symbol' "[]"; pure $ PArray arrayType) <|> pure arrayType

                trigger = do
                    try (symbol' "TRIGGER")
                    pure PTrigger

                customType = do
                    optional do
                        lexeme "public"
                        char '.'
                    theType <- try (takeWhile1P (Just "Custom type") (\c -> isAlphaNum c || c == '_'))
                    pure (PCustomType theType)

term = parens expression <|> try callExpr <|> try doubleExpr <|> try intExpr <|> varExpr <|> (textExpr <* optional space)
    where
        parens f = between (char '(' >> space) (char ')' >> space) f

table = [
            [ binary  "<>"  NotEqExpression
            , binary "="  EqExpression

            , binary "<=" LessThanOrEqualToExpression
            , binary "<"  LessThanExpression
            , binary ">="  GreaterThanOrEqualToExpression
            , binary ">"  GreaterThanExpression

            , binary "IS" IsExpression
            , prefix "NOT" NotExpression
            , typeCast
            ],
            [ binary "AND" AndExpression, binary "OR" OrExpression ]
        ]
    where
        binary  name f = InfixL  (f <$ try (symbol name))
        prefix  name f = Prefix  (f <$ symbol name)
        postfix name f = Postfix (f <$ symbol name)

        -- Cannot be implemented as a infix operator as that requires two expression operands,
        -- but the second is the type-cast type which is not an expression
        typeCast = Postfix do
            symbol "::"
            castType <- sqlType
            pure $ \expr -> TypeCastExpression expr castType

-- | Parses a SQL expression
--
-- This parser makes use of makeExprParser as described in https://hackage.haskell.org/package/parser-combinators-1.2.0/docs/Control-Monad-Combinators-Expr.html
expression :: Parser Expression
expression = do
    e <- makeExprParser term table <?> "expression"
    space
    pure e

varExpr :: Parser Expression
varExpr = VarExpression <$> identifier

doubleExpr :: Parser Expression
doubleExpr = DoubleExpression <$> Lexer.float

intExpr :: Parser Expression
intExpr = IntExpression <$> Lexer.decimal

callExpr :: Parser Expression
callExpr = do
    func <- qualifiedIdentifier
    args <- between (char '(') (char ')') (expression `sepBy` char ',')
    space
    pure (CallExpression func args)

textExpr :: Parser Expression
textExpr = TextExpression <$> textExpr'

textExpr' :: Parser Text
textExpr' = cs <$> do
    let emptyByteString = do
            string "'\\x'"
            pure ""
    (try (char '\'' *> manyTill Lexer.charLiteral (char '\''))) <|> emptyByteString

identifier :: Parser Text
identifier = do
    i <- (between (char '"') (char '"') (takeWhile1P Nothing (\c -> c /= '"'))) <|> takeWhile1P (Just "identifier") (\c -> isAlphaNum c || c == '_')
    space
    pure i

comment = do
    (char '-' >> char '-') <?> "Line comment"
    content <- takeWhileP Nothing (/= '\n')
    pure Comment { content }

createIndex = do
    lexeme "CREATE"
    unique <- isJust <$> optional (lexeme "UNIQUE")
    lexeme "INDEX"
    indexName <- identifier
    lexeme "ON"
    tableName <- qualifiedIdentifier
    optional do
        lexeme "USING"
        lexeme "btree"
    expressions <- between (char '(' >> space) (char ')' >> space) (expression `sepBy1` (char ',' >> space))
    whereClause <- optional do
        lexeme "WHERE"
        expression
    char ';'
    pure CreateIndex { indexName, unique, tableName, expressions, whereClause }

createFunction = do
    lexeme "CREATE"
    orReplace <- isJust <$> optional (lexeme "OR" >> lexeme "REPLACE")
    lexeme "FUNCTION"
    functionName <- qualifiedIdentifier
    lexeme "()"
    lexeme "RETURNS"
    returns <- sqlType

    language <- optional do
        lexeme "language" <|> lexeme "LANGUAGE"
        symbol "plpgsql" <|> symbol "SQL"

    lexeme "AS"
    space
    functionBody <- cs <$> between (char '$' >> char '$') (char '$' >> char '$') (many (anySingleBut '$'))
    space

    language <- case language of
        Just language -> pure language
        Nothing -> do
            lexeme "language" <|> lexeme "LANGUAGE"
            symbol "plpgsql" <|> symbol "SQL"
    char ';'
    pure CreateFunction { functionName, functionBody, orReplace, returns, language }

-- | Triggers are not currently used by IHP, therefore they're implemented using UnknownStatement
-- This avoid errors when having custom triggers in Schema.sql
createTrigger = do
    lexeme "CREATE"
    lexeme "TRIGGER"
    raw <- cs <$> someTill (anySingle) (char ';')
    pure UnknownStatement { raw = "CREATE TRIGGER " <> raw }

alterTable = do
    lexeme "ALTER"
    lexeme "TABLE"
<<<<<<< HEAD
    optional (lexeme "ONLY")
    tableName <- qualifiedIdentifier
    addConstraint tableName <|> enableRowLevelSecurity tableName
=======
    tableName <- identifier
    let add = do
            lexeme "ADD"
            addConstraint tableName <|> addColumn tableName 
    let drop = do
            lexeme "DROP"
            dropColumn tableName
    enableRowLevelSecurity tableName <|> add <|> drop
>>>>>>> 341a5847

enableRowLevelSecurity tableName = do
    lexeme "ENABLE"
    lexeme "ROW"
    lexeme "LEVEL"
    lexeme "SECURITY"
    char ';'
    pure EnableRowLevelSecurity { tableName }

createPolicy = do
    lexeme "CREATE"
    lexeme "POLICY"
    name <- identifier
    lexeme "ON"
    tableName <- identifier

    using <- optional do
        lexeme "USING"
        expression

    check <- optional do
        lexeme "WITH"
        lexeme "CHECK"
        expression

    char ';'

    pure CreatePolicy { name, tableName, using, check }

<<<<<<< HEAD
setStatement = do
    lexeme "SET"
    name <- identifier
    lexeme "="
    value <- expression
    char ';'
    pure Set { name, value }

selectStatement = do
    lexeme "SELECT"
    query <- takeWhile1P (Just "SQL Query") (\c -> c /= ';')
    char ';'
    pure SelectStatement { query }


commentStatement = do
    lexeme "COMMENT"
    content <- takeWhile1P (Just "SQL Query") (\c -> c /= ';')
    char ';'
    pure Comment { content }

qualifiedIdentifier = do
    optional do
        lexeme "public"
        char '.'
    identifier
=======
addColumn tableName = do
    lexeme "COLUMN"
    (_, column) <- parseColumn
    char ';'
    pure AddColumn { tableName, column }

dropColumn tableName = do
    lexeme "COLUMN"
    columnName <- identifier
    char ';'
    pure DropColumn { tableName, columnName }

dropTable = do
    lexeme "DROP"
    lexeme "TABLE"
    tableName <- identifier
    char ';'
    pure DropTable { tableName }

createSequence = do
    lexeme "CREATE"
    lexeme "SEQUENCE"
    name <- identifier
    char ';'
    pure CreateSequence { name }
>>>>>>> 341a5847

-- | Turns sql like '1::double precision' into just '1'
removeTypeCasts :: Expression -> Expression
removeTypeCasts (TypeCastExpression value _) = value
removeTypeCasts otherwise = otherwise<|MERGE_RESOLUTION|>--- conflicted
+++ resolved
@@ -54,18 +54,11 @@
 stringLiteral = char '\'' *> manyTill Lexer.charLiteral (char '\'')
 
 parseDDL :: Parser [Statement]
-<<<<<<< HEAD
 parseDDL = optional space >> manyTill statement eof
 
 statement = do
     space
-    s <- try createExtension <|> try (StatementCreateTable <$> createTable) <|> try createIndex <|> try createFunction <|> try createTrigger <|> try createEnumType <|> createPolicy <|> alterTable <|> setStatement <|> selectStatement <|> commentStatement <|> comment
-=======
-parseDDL = space >> manyTill statement eof
-
-statement = do
-    s <- try createExtension <|> try (StatementCreateTable <$> createTable) <|> try createIndex <|> try createFunction <|> try createTrigger <|> try createEnumType <|> try createPolicy <|> createSequence <|> alterTable <|> dropTable <|> comment
->>>>>>> 341a5847
+    s <- try createExtension <|> try (StatementCreateTable <$> createTable) <|> try createIndex <|> try createFunction <|> try createTrigger <|> try createEnumType <|> try createPolicy <|> createSequence <|> alterTable <|> setStatement <|> selectStatement <|> dropTable <|> commentStatement <|> comment
     space
     pure s
 
@@ -502,12 +495,8 @@
 alterTable = do
     lexeme "ALTER"
     lexeme "TABLE"
-<<<<<<< HEAD
     optional (lexeme "ONLY")
     tableName <- qualifiedIdentifier
-    addConstraint tableName <|> enableRowLevelSecurity tableName
-=======
-    tableName <- identifier
     let add = do
             lexeme "ADD"
             addConstraint tableName <|> addColumn tableName 
@@ -515,7 +504,6 @@
             lexeme "DROP"
             dropColumn tableName
     enableRowLevelSecurity tableName <|> add <|> drop
->>>>>>> 341a5847
 
 enableRowLevelSecurity tableName = do
     lexeme "ENABLE"
@@ -545,7 +533,7 @@
 
     pure CreatePolicy { name, tableName, using, check }
 
-<<<<<<< HEAD
+
 setStatement = do
     lexeme "SET"
     name <- identifier
@@ -572,7 +560,7 @@
         lexeme "public"
         char '.'
     identifier
-=======
+
 addColumn tableName = do
     lexeme "COLUMN"
     (_, column) <- parseColumn
@@ -598,7 +586,6 @@
     name <- identifier
     char ';'
     pure CreateSequence { name }
->>>>>>> 341a5847
 
 -- | Turns sql like '1::double precision' into just '1'
 removeTypeCasts :: Expression -> Expression
