{-# LANGUAGE AllowAmbiguousTypes #-}
{-# LANGUAGE GADTs #-}

{-|
Module: IHP.Job.Dashboard.View
Description:  Views for Job dashboard
-}
module IHP.Job.Dashboard.View where

import IHP.Prelude
import IHP.ViewPrelude (Html, View, hsx, html, timeAgo, columnNameToFieldLabel, JobStatus(..))
import qualified Data.List as List
import IHP.Job.Dashboard.Types

-- | Provides a type-erased view. This allows us to specify a view as a return type without needed
-- to know exactly what type the view will be, which in turn allows for custom implmentations of
-- almost all the view functions in this module. Go GADTs!
data SomeView where
    SomeView :: forall a. (View a) => a -> SomeView

-- | Since the only constructor for 'SomeView' requires that it is passed a 'View', we can use
-- that to implement a 'View' instance for 'SomeView'
instance View SomeView where
    html (SomeView a) = let ?view = a in IHP.ViewPrelude.html a

-- | Define how to render a list of views as a view. Just concatenate them together!
instance (View a) => View [a] where
    html [] = [hsx||]
    html (x:xs) =
        -- need to nest let's here in order to satisfy the implicit ?view parameter for 'html'.
        -- ?view needs to be the type of the view being rendered, so set it before each render
        -- here we render single view
        let ?view = x in
            let current = IHP.ViewPrelude.html x in
                -- now rendering a list view
                let ?view = xs in
                    let rest = IHP.ViewPrelude.html xs in
                        [hsx|{current}{rest}|]

-- | A view containing no data. Used occasionally as a default implementation for some functions.
data EmptyView = EmptyView
instance View EmptyView where
    html _ = [hsx||]

-- | A view constructed from some HTML.
newtype HtmlView = HtmlView Html
instance View HtmlView where
    html (HtmlView html) = [hsx|{html}|]

<<<<<<< HEAD
=======
-- | Defines a set of necessary functions to display some data 'a' in a table format given a list of '[a]'.
class TableViewable a where
    tableTitle :: Text

    -- | Headers that describe each column in the table
    tableHeaders :: [Text]

    -- | Optional HTML that will be placed in the top right of the table. Used for a "create new" button.
    createNewForm :: Html
    createNewForm = [hsx||]

    renderTableRow :: a -> Html

    renderTable :: [a] -> Html
    renderTable rows =
        let
            title = tableTitle @a
            headers = tableHeaders @a
            renderRow = renderTableRow @a
            newForm = createNewForm @a
        in [hsx|
        <div>
            <div class="d-flex justify-content-between align-items-center">
                <h3>{title}</h3>
                {newForm}
            </div>
            <table class="table table-sm table-hover">
                <thead>
                    <tr>
                        {forEach headers renderHeader}
                    </tr>
                </thead>

                <tbody>
                    {forEach rows renderRow}
                </tbody>
            </table>
            <a href={ListJobsAction} class="link-primary">See all {title}</a>
            <hr />
        </div>
    |]
        where renderHeader field = [hsx|<th>{field}</th>|]

data TableView a = TableView [a]

-- A TableView is only a View if it's contents are TableViewable.
instance forall a. (TableViewable a) => View (TableView a) where
    html (TableView rows) = renderTable rows

>>>>>>> 6ef7e446
statusToBadge :: JobStatus -> Html
statusToBadge JobStatusNotStarted= [hsx|<span class="badge badge-info">Not Started</span>|]
statusToBadge JobStatusRunning = [hsx|<span class="badge badge-info">Running</span>|]
statusToBadge JobStatusSucceeded = [hsx|<span class="badge badge-success">Succeeded</span>|]
statusToBadge JobStatusFailed = [hsx|<span class="badge badge-danger">Failed</span>|]
statusToBadge JobStatusRetry = [hsx|<span class="badge badge-info">Retrying</span>|]

renderBaseJobTableRow :: BaseJob -> Html
renderBaseJobTableRow job = [hsx|
        <tr>
            <td>{get #id job}</td>
            <td>{get #updatedAt job |> timeAgo}</td>
            <td>{statusToBadge $ get #status job}</td>
            <td><a href={ViewJobAction (get #table job) (get #id job)} class="text-primary">Show</a></td>
            <td>
                <form action={CreateJobAction (get #table job)} method="POST">
                    <button type="submit" style={retryButtonStyle} class="btn btn-link text-secondary">Retry</button>
                </form>
            </td>
        </tr>
    |]

renderBaseJobTable :: Text -> [BaseJob] -> Html
renderBaseJobTable table rows =
    let
        headers :: [Text] = ["ID", "Updated At", "Status", "", ""]
        humanTitle = table |> columnNameToFieldLabel
    in [hsx|
    <div>
        <div class="d-flex justify-content-between align-items-center">
            <h3>{humanTitle}</h3>
            {renderNewBaseJobLink table}
        </div>
        <table class="table table-sm table-hover">
            <thead>
                <tr>
                    {forEach headers renderHeader}
                </tr>
            </thead>

            <tbody>
                {forEach rows renderBaseJobTableRow}
            </tbody>
        </table>
<<<<<<< HEAD
        <a href={ListJobAction table 1} class="link-primary">See all {humanTitle}</a>
=======
        <a href={ListJobAction table 1} class="link-primary">See all {table}</a>
>>>>>>> 6ef7e446
        <hr />
    </div>
|]
    where renderHeader field = [hsx|<th>{field}</th>|]

renderBaseJobTablePaginated :: Text -> [BaseJob] -> Int -> Int -> Html
renderBaseJobTablePaginated table jobs page totalPages =
    let
        headers :: [Text] = ["ID", "Updated At", "Status", "", ""]
        lastJobIndex = (List.length jobs) - 1
    in
        [hsx|
            <div>
                <div class="d-flex justify-content-between align-items-center">
                    <h3>{table |> columnNameToFieldLabel}</h3>
                    {renderNewBaseJobLink table}
                </div>
                <table class="table table-sm table-hover">
                    <thead>
                        <tr>
                            {forEach headers renderHeader}
                        </tr>
                    </thead>

                    <tbody>
                        {forEach jobs renderBaseJobTableRow}
                    </tbody>
                </table>
            </div>
            <nav aria-label="Page navigation example">
                <ul class="pagination justify-content-end">
                    {renderPrev}
                    {when (totalPages /= 1) renderDest}
                    {renderNext}
                </ul>
            </nav>
        |]
    where
        renderHeader field = [hsx|<th>{field}</th>|]
        renderDest = [hsx|<li class="page-item active"><a class="page-link" href={ListJobAction table page}>{page}</a></li>|]
        renderPrev
            | page == 1 = [hsx||]
            | otherwise = [hsx|
                <li class="page-item">
                    <a class="page-link" href={ListJobAction table (page - 1)} aria-label="Previous">
                        <span aria-hidden="true">&laquo;</span>
                        <span class="sr-only">Previous</span>
                    </a>
                </li>
        |]
        renderNext
            | page == totalPages || totalPages == 0 = [hsx||]
            | otherwise = [hsx|
                <li class="page-item">
                    <a class="page-link" href={ListJobAction table (page + 1)} aria-label="Next">
                        <span aria-hidden="true">&raquo;</span>
                        <span class="sr-only">Next</span>
                    </a>
                </li>
            |]


renderNewBaseJobLink :: Text -> Html
renderNewBaseJobLink table =
    let
        link = "/jobs/CreateJob?tableName=" <> table
    in [hsx|
        <form action={link}>
            <button type="submit" class="btn btn-primary btn-sm">+ New Job</button>
        </form>
    |]

renderNewBaseJobForm :: Text -> Html
renderNewBaseJobForm table = [hsx|
    <br>
        <h5>New Job: {table}</h5>
    <br>
    <form action="/jobs/CreateJob" method="POST">
        <input type="hidden" id="tableName" name="tableName" value={table}>
        <button type="submit" class="btn btn-primary">New Job</button>
    </form>
|]

renderBaseJobDetailView :: BaseJob -> Html
renderBaseJobDetailView job = let table = get #table job in [hsx|
    <br>
        <h5>Viewing Job {get #id job} in {table |> columnNameToFieldLabel}</h5>
    <br>
    <table class="table">
        <tbody>
            <tr>
                <th>Updated At</th>
                <td>{get #updatedAt job |> timeAgo} ({get #updatedAt job})</td>
            </tr>
            <tr>
                <th>Created At</th>
                <td>{get #createdAt job |> timeAgo} ({get #createdAt job})</td>
            </tr>
            <tr>
                <th>Status</th>
                <td>{statusToBadge (get #status job)}</td>
            </tr>
            <tr>
                <th>Last Error</th>
                <td>{fromMaybe "No error" (get #lastError job)}</td>
            </tr>
        </tbody>
    </table>

    <div class="d-flex flex-row">
        <form class="mr-2" action="/jobs/DeleteJob" method="POST">
            <input type="hidden" id="tableName" name="tableName" value={table}>
            <input type="hidden" id="id" name="id" value={tshow $ get #id job}>
            <button type="submit" class="btn btn-danger">Delete</button>
        </form>
        <form action="/jobs/CreateJob" method="POST">
            <input type="hidden" id="tableName" name="tableName" value={table}>
            <button type="submit" class="btn btn-primary">Run again</button>
        </form>
    </div>
|]


makeTableSection :: forall a. (TableViewable a, ?modelContext :: ModelContext) => IO SomeView
makeTableSection = do
    indexRows <- getIndex @a
    pure $ SomeView $ HtmlView $ renderTableViewableTable indexRows

renderTableViewableTable :: forall a. TableViewable a => [a] -> Html
renderTableViewableTable rows = let
        headers = tableHeaders @a
        title = tableTitle @a
        link = newJobLink @a
        renderRow = renderTableRow @a
        table = modelTableName @a
    in [hsx|
    <div>
        <div class="d-flex justify-content-between align-items-center">
            <h3>{title}</h3>
            {link}
        </div>
        <table class="table table-sm table-hover">
            <thead>
                <tr>
                    {forEach headers renderHeader}
                </tr>
            </thead>

            <tbody>
                {forEach rows renderRow}
            </tbody>
        </table>
        <a href={ListJobAction table 1} class="link-primary">See all {title}</a>
        <hr />
    </div>
|]
    where renderHeader field = [hsx|<th>{field}</th>|]


makeListPage :: forall a. (TableViewable a, ?modelContext :: ModelContext) => Int -> Int -> IO SomeView
makeListPage p1 p2 = do
    p <- getPage @a p1 p2
    pure $ SomeView $ HtmlView $ renderTableViewableTablePaginated p p1 p2


renderTableViewableTablePaginated :: forall a. TableViewable a => [a] -> Int -> Int -> Html
renderTableViewableTablePaginated jobs page totalPages =
    let
        title = tableTitle @a
        table = modelTableName @a
        headers = tableHeaders @a
        lastJobIndex = (List.length jobs) - 1
        newLink = newJobLink @a
    in
        [hsx|
            <div>
                <div class="d-flex justify-content-between align-items-center">
                    <h3>{title}</h3>
                    {newLink}
                </div>
                <table class="table table-sm table-hover">
                    <thead>
                        <tr>
                            {forEach headers renderHeader}
                        </tr>
                    </thead>

                    <tbody>
                        {forEach jobs renderTableRow}
                    </tbody>
                </table>
            </div>
            <nav aria-label="Page navigation example">
                <ul class="pagination justify-content-end">
                    {renderPrev}
                    {when (totalPages /= 1) renderDest}
                    {renderNext}
                </ul>
            </nav>
        |]
    where
        renderHeader field = [hsx|<th>{field}</th>|]
        renderDest = let table = modelTableName @a in [hsx|<li class="page-item active"><a class="page-link" href={ListJobAction table page}>{page}</a></li>|]
        renderPrev
            | page == 1 = [hsx||]
            | otherwise = let table = modelTableName @a in [hsx|
                <li class="page-item">
                    <a class="page-link" href={ListJobAction table (page - 1)} aria-label="Previous">
                        <span aria-hidden="true">&laquo;</span>
                        <span class="sr-only">Previous</span>
                    </a>
                </li>
        |]
        renderNext
            | page == totalPages || totalPages == 0 = [hsx||]
            | otherwise = let table = modelTableName @a in [hsx|
                <li class="page-item">
                    <a class="page-link" href={ListJobAction table (page + 1)} aria-label="Next">
                        <span aria-hidden="true">&raquo;</span>
                        <span class="sr-only">Next</span>
                    </a>
                </li>
            |]


retryButtonStyle :: Text
retryButtonStyle = "outline: none !important; padding: 0; border: 0; vertical-align: baseline;"<|MERGE_RESOLUTION|>--- conflicted
+++ resolved
@@ -11,6 +11,10 @@
 import IHP.ViewPrelude (Html, View, hsx, html, timeAgo, columnNameToFieldLabel, JobStatus(..))
 import qualified Data.List as List
 import IHP.Job.Dashboard.Types
+import qualified Database.PostgreSQL.Simple as PG
+import qualified Database.PostgreSQL.Simple.Types as PG
+import qualified Database.PostgreSQL.Simple.FromField as PG
+import qualified Database.PostgreSQL.Simple.ToField as PG
 
 -- | Provides a type-erased view. This allows us to specify a view as a return type without needed
 -- to know exactly what type the view will be, which in turn allows for custom implmentations of
@@ -47,58 +51,6 @@
 instance View HtmlView where
     html (HtmlView html) = [hsx|{html}|]
 
-<<<<<<< HEAD
-=======
--- | Defines a set of necessary functions to display some data 'a' in a table format given a list of '[a]'.
-class TableViewable a where
-    tableTitle :: Text
-
-    -- | Headers that describe each column in the table
-    tableHeaders :: [Text]
-
-    -- | Optional HTML that will be placed in the top right of the table. Used for a "create new" button.
-    createNewForm :: Html
-    createNewForm = [hsx||]
-
-    renderTableRow :: a -> Html
-
-    renderTable :: [a] -> Html
-    renderTable rows =
-        let
-            title = tableTitle @a
-            headers = tableHeaders @a
-            renderRow = renderTableRow @a
-            newForm = createNewForm @a
-        in [hsx|
-        <div>
-            <div class="d-flex justify-content-between align-items-center">
-                <h3>{title}</h3>
-                {newForm}
-            </div>
-            <table class="table table-sm table-hover">
-                <thead>
-                    <tr>
-                        {forEach headers renderHeader}
-                    </tr>
-                </thead>
-
-                <tbody>
-                    {forEach rows renderRow}
-                </tbody>
-            </table>
-            <a href={ListJobsAction} class="link-primary">See all {title}</a>
-            <hr />
-        </div>
-    |]
-        where renderHeader field = [hsx|<th>{field}</th>|]
-
-data TableView a = TableView [a]
-
--- A TableView is only a View if it's contents are TableViewable.
-instance forall a. (TableViewable a) => View (TableView a) where
-    html (TableView rows) = renderTable rows
-
->>>>>>> 6ef7e446
 statusToBadge :: JobStatus -> Html
 statusToBadge JobStatusNotStarted= [hsx|<span class="badge badge-info">Not Started</span>|]
 statusToBadge JobStatusRunning = [hsx|<span class="badge badge-info">Running</span>|]
@@ -143,11 +95,7 @@
                 {forEach rows renderBaseJobTableRow}
             </tbody>
         </table>
-<<<<<<< HEAD
         <a href={ListJobAction table 1} class="link-primary">See all {humanTitle}</a>
-=======
-        <a href={ListJobAction table 1} class="link-primary">See all {table}</a>
->>>>>>> 6ef7e446
         <hr />
     </div>
 |]
@@ -307,10 +255,12 @@
     where renderHeader field = [hsx|<th>{field}</th>|]
 
 
+
 makeListPage :: forall a. (TableViewable a, ?modelContext :: ModelContext) => Int -> Int -> IO SomeView
-makeListPage p1 p2 = do
-    p <- getPage @a p1 p2
-    pure $ SomeView $ HtmlView $ renderTableViewableTablePaginated p p1 p2
+makeListPage page pageSize = do
+    pageData <- getPage @a (page - 1) pageSize
+    -- numPages <- numberOfPagesForTable (modelTableName @a) pageSize
+    pure $ SomeView $ HtmlView $ renderTableViewableTablePaginated pageData page 1
 
 
 renderTableViewableTablePaginated :: forall a. TableViewable a => [a] -> Int -> Int -> Html
