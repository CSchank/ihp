{-# LANGUAGE BangPatterns, TypeFamilies, DataKinds, PolyKinds, TypeApplications, ScopedTypeVariables, TypeInType, ConstraintKinds, TypeOperators, GADTs, UndecidableInstances, StandaloneDeriving, FunctionalDependencies, FlexibleContexts, InstanceSigs, AllowAmbiguousTypes, DeriveAnyClass #-}
{-|
Module: IHP.QueryBuilder
Description:  Tool to build simple sql queries
Copyright: (c) digitally induced GmbH, 2020

QueryBuilder is mainly used for doing simple `SELECT` sql queries. It allows dynamic
creation of sql queries in a type safe way.

For more complex sql queries, use 'IHP.ModelSupport.sqlQuery'.
-}
module IHP.QueryBuilder
( query
, QueryBuilder (..)
, In (In)
, orderBy
, orderByAsc
, orderByDesc
, limit
, offset
, queryUnion
, queryOr
, DefaultScope (..)
, filterWhere
, filterWhereCaseInsensitive
, filterWhereNot
, filterWhereIn
, filterWhereNotIn
, filterWhereLike
, filterWhereILike
, filterWhereMatches
, filterWhereIMatches
, filterWhereJoinedTable
, filterWhereNotJoinedTable
, filterWhereInJoinedTable
, filterWhereNotInJoinedTable
, filterWhereLikeJoinedTable
, filterWhereILikeJoinedTable
, filterWhereMatchesJoinedTable
, filterWhereIMatchesJoinedTable
, EqOrIsOperator
, filterWhereSql
, FilterPrimaryKey (..)
, distinctOn
, distinct
, toSQL
, toSQL'
, buildQuery
, innerJoin
, innerJoinThirdTable
, HasQueryBuilder
, JoinQueryBuilderWrapper
, NoJoinQueryBuilderWrapper
, getQueryBuilder
)
where

import IHP.Prelude
import Database.PostgreSQL.Simple (Connection)
import Database.PostgreSQL.Simple.Types (Query (Query), In (In))
import Database.PostgreSQL.Simple.FromField hiding (Field, name)
import Database.PostgreSQL.Simple.ToField
import qualified Database.PostgreSQL.Simple as PG
import qualified Database.PostgreSQL.Simple.Types as PG
import GHC.OverloadedLabels
import IHP.ModelSupport
import qualified Data.ByteString.Builder as Builder
import IHP.HSX.ToHtml
import qualified Data.ByteString.Char8 as ByteString
import qualified Data.ByteString.Lazy as LByteString
import qualified Control.DeepSeq as DeepSeq
import qualified Data.Text.Encoding as Text

class DefaultScope table where
    defaultScope :: QueryBuilder table -> QueryBuilder table

instance {-# OVERLAPPABLE #-} DefaultScope table where
    {-# INLINE defaultScope #-}
    defaultScope queryBuilder = queryBuilder

instance Default (QueryBuilder table) where
    {-# INLINE def #-}
    def = NewQueryBuilder

data MatchSensitivity = CaseSensitive | CaseInsensitive deriving (Show, Eq)

data FilterOperator
    = EqOp -- ^ @col = val@
    | NotEqOp -- ^ @col != val@
    | InOp -- ^ @col IN (set)@
    | NotInOp -- ^ @col NOT IN (set)@
    | IsOp -- ^ @col IS val@
    | IsNotOp -- ^ @col IS NOT val@
    | LikeOp !MatchSensitivity -- ^ @col LIKE val@
    | NotLikeOp !MatchSensitivity -- ^ @col NOT LIKE val@
    | MatchesOp !MatchSensitivity -- ^ @col ~ pattern@
    | SqlOp -- ^ Used by 'filterWhereSql'
    deriving (Show, Eq)


compileOperator :: FilterOperator -> ByteString
compileOperator EqOp = "="
compileOperator NotEqOp = "!="
compileOperator InOp = "IN"
compileOperator NotInOp = "NOT IN"
compileOperator IsOp = "IS"
compileOperator IsNotOp = "IS NOT"
compileOperator (LikeOp CaseSensitive) = "LIKE"
compileOperator (LikeOp CaseInsensitive) = "ILIKE"
compileOperator (NotLikeOp CaseSensitive) = "NOT LIKE"
compileOperator (NotLikeOp CaseInsensitive) = "NOT ILIKE"
compileOperator (MatchesOp CaseSensitive) = " ~ "
compileOperator (MatchesOp CaseInsensitive) = " ~* "
compileOperator SqlOp = ""
{-# INLINE compileOperator #-}

-- | Returns the "NOT" version of an operator
--
-- >>> negateFilterOperator EqOp
-- NotEqOp
--
negateFilterOperator :: FilterOperator -> FilterOperator
negateFilterOperator EqOp = NotEqOp
negateFilterOperator InOp = NotInOp
negateFilterOperator IsOp = IsNotOp
negateFilterOperator (LikeOp matchSensitivity) = (NotLikeOp matchSensitivity)
negateFilterOperator (MatchesOp matchSensitivity) = error "not supported"
negateFilterOperator SqlOp = SqlOp

data OrderByClause =
    OrderByClause
    { orderByColumn :: !ByteString
    , orderByDirection :: !OrderByDirection }
    deriving (Show, Eq)

-- Types implementing a type level list to record joined tables. EmptyModelList and ConsModelList correspond to the data constructors [] and :. NoJoins is like the empty List but cannot be extended.
data NoJoins
data EmptyModelList
data ConsModelList model models

-- Type class to represent the true list type EmptyModelList ConsModelList.
class ModelList a

instance ModelList EmptyModelList
instance ModelList (ConsModelList model models)

-- Typeclass to quer containment in the type-level list.
class IsJoined a b

instance (ModelList b) => IsJoined a (ConsModelList a b)
instance {-# OVERLAPPABLE #-} (ModelList b, IsJoined a b) => IsJoined a (ConsModelList c b)

-- Class to generalise over different QueryBuilder-providing types. The actual query builder can be extracted with 'getQueryBuilder' and injected with 'injectQueryBuilder'. Also assigns a join reqister to a queryBilderProvider. 
class HasQueryBuilder queryBuilderProvider joinRegister | queryBuilderProvider -> joinRegister where
    getQueryBuilder :: queryBuilderProvider table -> QueryBuilder table
    injectQueryBuilder :: QueryBuilder table -> queryBuilderProvider table

-- Wrapper for QueryBuilders resulting from joins. Associates a joinRegister type.
newtype JoinQueryBuilderWrapper joinRegister table = JoinQueryBuilderWrapper (QueryBuilder table)

-- Wrapper for QueryBuilder that must not joins, e.g. queryUnion.
newtype NoJoinQueryBuilderWrapper table = NoJoinQueryBuilderWrapper (QueryBuilder table)

-- QueryBuilders have query builders and the join register is empty.
instance HasQueryBuilder QueryBuilder EmptyModelList where
    getQueryBuilder = id
    injectQueryBuilder = id

-- JoinQueryBuilderWrappers have query builders
instance HasQueryBuilder (JoinQueryBuilderWrapper joinRegister) joinRegister where
    getQueryBuilder (JoinQueryBuilderWrapper queryBuilder) = queryBuilder
    injectQueryBuilder queryBuilder = JoinQueryBuilderWrapper queryBuilder

-- NoJoinQueryBuilderWrapper have query builders and the join register does not allow any joins
instance HasQueryBuilder NoJoinQueryBuilderWrapper NoJoins where
    getQueryBuilder (NoJoinQueryBuilderWrapper queryBuilder) = queryBuilder
    injectQueryBuilder queryBuilder = NoJoinQueryBuilderWrapper queryBuilder

data QueryBuilder (table :: Symbol) =
    NewQueryBuilder
    | DistinctQueryBuilder   { queryBuilder :: !(QueryBuilder table) }
    | DistinctOnQueryBuilder { queryBuilder :: !(QueryBuilder table), distinctOnColumn :: !ByteString }
    | FilterByQueryBuilder   { queryBuilder :: !(QueryBuilder table), queryFilter :: !(ByteString, FilterOperator, Action), applyLeft :: !(Maybe ByteString), applyRight :: !(Maybe ByteString) }
    | OrderByQueryBuilder    { queryBuilder :: !(QueryBuilder table), queryOrderByClause :: !OrderByClause }
    | LimitQueryBuilder      { queryBuilder :: !(QueryBuilder table), queryLimit :: !Int }
    | OffsetQueryBuilder     { queryBuilder :: !(QueryBuilder table), queryOffset :: !Int }
    | UnionQueryBuilder      { firstQueryBuilder :: !(QueryBuilder table), secondQueryBuilder :: !(QueryBuilder table) }
    | JoinQueryBuilder       { queryBuilder :: !(QueryBuilder table), joinData :: Join}
    deriving (Show, Eq)

data Condition = VarCondition !ByteString !Action | OrCondition !Condition !Condition | AndCondition !Condition !Condition deriving (Show, Eq)

-- | Display QueryBuilder's as their sql query inside HSX
instance KnownSymbol table => ToHtml (QueryBuilder table) where
    toHtml queryBuilder = toHtml (toSQL queryBuilder)

data Join = Join { table :: ByteString, tableJoinColumn :: ByteString, otherJoinColumn :: ByteString }
    deriving (Show, Eq)

data OrderByDirection = Asc | Desc deriving (Eq, Show)
data SQLQuery = SQLQuery
    { selectFrom :: !ByteString
    , distinctClause :: !(Maybe ByteString)
    , distinctOnClause :: !(Maybe ByteString)
    , whereCondition :: !(Maybe Condition)
    , joins :: ![Join]
    , orderByClause :: ![OrderByClause]
    , limitClause :: !(Maybe ByteString)
    , offsetClause :: !(Maybe ByteString)
    } deriving (Show, Eq)

-- | Needed for the 'Eq QueryBuilder' instance
deriving instance Eq Action

-- | Need for the 'Eq QueryBuilder' instance
--
-- You likely wonder: Why do we need the 'Eq SQLQuery' instance if this causes so much trouble?
-- This has to do with how has-many and belongs-to relations are models by the SchemaCompiler
--
-- E.g. given a table users and a table posts. Each Post belongs to a user. The schema compiler will
-- add a field 'posts :: QueryBuilder "posts"' with the default value @query |> filterWhere (#userId, get #id self)@ to all users by default.
--
-- This is needed to support syntax like this:
--
-- > user
-- >     |> get #posts
-- >     |> fetch
--
instance Eq Builder.Builder where
    a == b = (Builder.toLazyByteString a) == (Builder.toLazyByteString b)

instance SetField "selectFrom" SQLQuery ByteString where setField value sqlQuery = sqlQuery { selectFrom = value }
instance SetField "distinctClause" SQLQuery (Maybe ByteString) where setField value sqlQuery = sqlQuery { distinctClause = value }
instance SetField "distinctOnClause" SQLQuery (Maybe ByteString) where setField value sqlQuery = sqlQuery { distinctOnClause = value }
instance SetField "whereCondition" SQLQuery (Maybe Condition) where setField value sqlQuery = sqlQuery { whereCondition = value }
instance SetField "orderByClause" SQLQuery [OrderByClause] where setField value sqlQuery = sqlQuery { orderByClause = value }
instance SetField "limitClause" SQLQuery (Maybe ByteString) where setField value sqlQuery = sqlQuery { limitClause = value }
instance SetField "offsetClause" SQLQuery (Maybe ByteString) where setField value sqlQuery = sqlQuery { offsetClause = value }



-- | Represent's a @SELECT * FROM ..@ query. It's the starting point to build a query.
-- Used together with the other functions to compose a sql query.
--
-- Example:
--
-- > toSQL (query @User)
-- > -- Returns: ("SELECT id, firstname, lastname FROM users", [])
--
-- Example: Fetching all users
--
-- > allUsers <- query @User |> fetch
-- > -- Runs a 'SELECT * FROM users' query
--
-- You can use it together with 'filterWhere':
--
-- > activeUsers :: [User] <-
-- >    query @User
-- >     |> filterWhere (#active, True)
-- >     |> fetch
query :: forall model table. (table ~ GetTableName model) => DefaultScope table => QueryBuilder table
query = (defaultScope @table) NewQueryBuilder
{-# INLINE query #-}

{-# INLINE buildQuery #-}
<<<<<<< HEAD
buildQuery :: forall table. (KnownSymbol table) => QueryBuilder table -> SQLQuery
buildQuery NewQueryBuilder =
    let tableName = symbolToByteString @table
    in SQLQuery
            { selectFrom = tableName
            , distinctClause = Nothing
            , distinctOnClause = Nothing
            , whereCondition = Nothing
            , orderByClause = []
            , limitClause = Nothing
            , offsetClause = Nothing
            }
buildQuery DistinctQueryBuilder { queryBuilder } = queryBuilder
        |> buildQuery
        |> setJust #distinctClause "DISTINCT"
buildQuery DistinctOnQueryBuilder { queryBuilder, distinctOnColumn } = queryBuilder
        |> buildQuery
        |> setJust #distinctOnClause ("DISTINCT ON (" <> distinctOnColumn <> ")")
buildQuery FilterByQueryBuilder { queryBuilder, queryFilter = (columnName, operator, value), applyLeft, applyRight } =
            let
                applyFn fn value = case fn of
                        Just fn -> fn <> "(" <> value <> ")"
                        Nothing -> value

                condition = VarCondition (applyFn applyLeft columnName <> " " <> compileOperator operator <> " " <> applyFn applyRight "?") value
            in
                queryBuilder
=======
buildQuery :: forall table queryBuilderProvider joinRegister. (KnownSymbol table, HasQueryBuilder queryBuilderProvider joinRegister) => queryBuilderProvider table -> SQLQuery
buildQuery = buildQueryHelper . getQueryBuilder 
    where
    buildQueryHelper NewQueryBuilder =
        let tableName = symbolToByteString @table
        in SQLQuery
                { selectFrom = tableName
                , distinctClause = Nothing
                , distinctOnClause = Nothing
                , whereCondition = Nothing
                , joins = []
                , orderByClause = []
                , limitClause = Nothing
                , offsetClause = Nothing
                }
    buildQueryHelper DistinctQueryBuilder { queryBuilder } = queryBuilder
            |> buildQuery
            |> setJust #distinctClause "DISTINCT"
    buildQueryHelper DistinctOnQueryBuilder { queryBuilder, distinctOnColumn } = queryBuilder
            |> buildQuery
            |> setJust #distinctOnClause ("DISTINCT ON (" <> distinctOnColumn <> ")")
    buildQueryHelper FilterByQueryBuilder { queryBuilder, queryFilter = (columnName, operator, value) } =
                let
                    condition = VarCondition (columnName <> " " <> compileOperator operator <> " ?") value
                in
                    queryBuilder
                        |> buildQuery
                        |> modify #whereCondition \case
                                Just c -> Just (AndCondition c condition)
                                Nothing -> Just condition
    buildQueryHelper OrderByQueryBuilder { queryBuilder, queryOrderByClause } = queryBuilder
            |> buildQuery
            |> modify #orderByClause (\value -> value <> [queryOrderByClause] ) -- although adding to the end of a list is bad form, these lists are very short
    buildQueryHelper LimitQueryBuilder { queryBuilder, queryLimit } =
                    queryBuilder
>>>>>>> d97d2868
                    |> buildQuery
                    |> setJust #limitClause (
                            (Builder.byteString "LIMIT " <> Builder.intDec queryLimit)
                            |> Builder.toLazyByteString
                            |> LByteString.toStrict
                        )
    buildQueryHelper OffsetQueryBuilder { queryBuilder, queryOffset } = queryBuilder
            |> buildQuery
            |> setJust #offsetClause (
                    (Builder.byteString "OFFSET " <> Builder.intDec queryOffset)
                    |> Builder.toLazyByteString
                    |> LByteString.toStrict
                )
    buildQueryHelper UnionQueryBuilder { firstQueryBuilder, secondQueryBuilder } =
                let
                    firstQuery = buildQuery firstQueryBuilder
                    secondQuery = buildQuery secondQueryBuilder
                    isSimpleQuery query = null (orderByClause query) && isNothing (limitClause query) && isNothing (offsetClause query)
                    isSimpleUnion = isSimpleQuery firstQuery && isSimpleQuery secondQuery
                    unionWhere =
                        case (whereCondition firstQuery, whereCondition secondQuery) of
                            (Nothing, whereCondition) -> whereCondition
                            (whereCondition, Nothing) -> whereCondition
                            (Just firstWhere, Just secondWhere) -> Just $ OrCondition firstWhere secondWhere
                in
                    if isSimpleUnion then
                        firstQuery { whereCondition = unionWhere }
                    else
                        error "buildQuery: Union of complex queries not supported yet"
    
    buildQueryHelper JoinQueryBuilder { queryBuilder, joinData } =
        let 
            firstQuery = buildQuery queryBuilder
         in firstQuery { joins = joinData:joins firstQuery }
    
-- | Transforms a @query @@User |> ..@ expression into a SQL Query. Returns a tuple with the sql query template and it's placeholder values.
--
-- __Example:__ Get the sql query that is represented by a QueryBuilder
--
-- >>> let postsQuery = query @Post |> filterWhere (#public, True)
-- >>> toSQL postsQuery
-- ("SELECT posts.* FROM posts WHERE public = ?", [Plain "true"])
toSQL :: (KnownSymbol table, HasQueryBuilder queryBuilderProvider joinRegister) => queryBuilderProvider table -> (ByteString, [Action])
toSQL queryBuilderProvider = toSQL' (buildQuery $ getQueryBuilder queryBuilderProvider)
{-# INLINE toSQL #-}

toSQL' :: SQLQuery -> (ByteString, [Action])
toSQL' sqlQuery@SQLQuery { selectFrom, distinctClause, distinctOnClause, orderByClause, limitClause, offsetClause } =
        (DeepSeq.force theQuery, theParams)
    where
        !theQuery =
            ByteString.intercalate " " $
                catMaybes
                    [ Just "SELECT"
                    , distinctClause
                    , distinctOnClause
                    , Just selectors
                    , Just "FROM"
                    , Just fromClause
                    , joinClause
                    , whereConditions'
                    , orderByClause'
                    , limitClause
                    , offsetClause
                    ]

        selectors :: ByteString
        selectors = selectFrom <> ".*"

        fromClause :: ByteString
        fromClause = selectFrom

        !theParams =
            case whereCondition sqlQuery of
                Just condition -> compileConditionArgs condition
                Nothing -> mempty

        toQualifiedName unqualifiedName = selectFrom <> "." <> unqualifiedName

        whereConditions' = case whereCondition sqlQuery of
                Just condition -> Just $ "WHERE " <> compileConditionQuery condition
                Nothing -> Nothing

        orderByClause' :: Maybe ByteString
        orderByClause' = case orderByClause of
                [] -> Nothing
                xs -> Just ("ORDER BY " <> ByteString.intercalate "," ((map (\OrderByClause { orderByColumn, orderByDirection } -> orderByColumn <> (if orderByDirection == Desc then " DESC" else mempty)) xs)))
        joinClause :: Maybe ByteString
        joinClause = buildJoinClause $ reverse $ joins sqlQuery
        buildJoinClause :: [Join] -> Maybe ByteString
        buildJoinClause [] = Nothing
        buildJoinClause (joinClause:joinClauses) = Just $ "INNER JOIN " <> table joinClause <> " ON " <> tableJoinColumn joinClause <> " = " <>table joinClause <> "." <> otherJoinColumn joinClause <> maybe "" (" " <>) (buildJoinClause joinClauses)


{-# INLINE toSQL' #-}

{-# INLINE compileConditionQuery #-}
compileConditionQuery :: Condition -> ByteString
compileConditionQuery (VarCondition var _) =  var
compileConditionQuery (OrCondition a b) =  "(" <> compileConditionQuery a <> ") OR (" <> compileConditionQuery b <> ")"
compileConditionQuery (AndCondition a b) =  "(" <> compileConditionQuery a <> ") AND (" <> compileConditionQuery b <> ")"

{-# INLINE compileConditionArgs #-}
compileConditionArgs :: Condition -> [Action]
compileConditionArgs (VarCondition _ arg) = [arg]
compileConditionArgs (OrCondition a b) = compileConditionArgs a <> compileConditionArgs b
compileConditionArgs (AndCondition a b) = compileConditionArgs a <> compileConditionArgs b

class FilterPrimaryKey table where
    filterWhereId :: Id' table -> QueryBuilder table -> QueryBuilder table

-- | Adds a simple @WHERE x = y@ condition to the query.
--
-- __Example:__ Only show projects where @active@ is @True@.
--
-- > activeProjects <- query @Project
-- >     |> filterWhere (#active, True)
-- >     |> fetch
-- > -- SELECT * FROM projects WHERE active = True
--
-- __Example:__ Find book with title @Learn you a Haskell@.
--
-- > book <- query @Book
-- >     |> filterWhere (#title, "Learn you a Haskell")
-- >     |> fetchOne
-- > -- SELECT * FROM books WHERE name = 'Learn you a Haskell' LIMIT 1
--
--
-- __Example:__ Find active projects owned by the current user.
--
-- > projects <- query @Project
-- >     |> filterWhere (#active, True)
-- >     |> filterWhere (#currentUserId, currentUserId)
-- >     |> fetch
-- > -- SELECT * FROM projects WHERE active = true AND current_user_id = '..'
--
--
-- For dynamic conditions (e.g. involving @NOW()@), see 'filterWhereSql'.
--
-- For @WHERE x IN (a, b, c)@ conditions, take a look at 'filterWhereIn' and 'filterWhereNotIn'.
--
-- For @WHERE x LIKE a@ or @WHERE x ~ a@  conditions, see 'filterWhereLike' and 'filterWhereMatches' respectively.
-- For case-insensitive versions of these operators, see 'filterWhereILike' and 'filterWhereIMatches'.
--
-- When your condition is too complex, use a raw sql query with 'IHP.ModelSupport.sqlQuery'.
<<<<<<< HEAD
filterWhere :: forall name table model value. (KnownSymbol name, ToField value, HasField name model value, EqOrIsOperator value, model ~ GetModelByTableName table) => (Proxy name, value) -> QueryBuilder table -> QueryBuilder table
filterWhere (name, value) queryBuilder = FilterByQueryBuilder { queryBuilder, queryFilter = (columnName, toEqOrIsOperator value, toField value), applyLeft = Nothing, applyRight = Nothing }
=======
filterWhere :: forall name table model value queryBuilderProvider joinRegister. (KnownSymbol name, ToField value, HasField name model value, EqOrIsOperator value, model ~ GetModelByTableName table, HasQueryBuilder queryBuilderProvider joinRegister) => (Proxy name, value) -> queryBuilderProvider table -> queryBuilderProvider table
filterWhere (name, value) queryBuilderProvider = injectQueryBuilder FilterByQueryBuilder { queryBuilder, queryFilter = (columnName, toEqOrIsOperator value, toField value) }
>>>>>>> d97d2868
    where
        columnName = Text.encodeUtf8 (fieldNameToColumnName (symbolToText @name))
        queryBuilder = getQueryBuilder queryBuilderProvider
{-# INLINE filterWhere #-}

-- | Like 'filterWhere', but takes a type argument specifying the table which holds the column that is to be compared. The column must have been joined before using 'innerJoin' or 'innerJoinThirdTable'. Example: 
--
-- __Example:__ get posts by user Tom.
--
-- > tomPosts <- query @Post
-- >                    |> innerJoin @User (#createdBy, #id)
-- >                    |> filterWhereJoinedTable @User (#name, "Tom" :: Text)
-- >                    |> fetch
-- > -- SELECT posts.* FROM posts INNER JOIN users ON posts.created_by = users.id WHERE users.name = 'Tom'
--
filterWhereJoinedTable :: forall model name table value queryBuilderProvider joinRegister table'. (KnownSymbol table, KnownSymbol name, ToField value, HasField name model value, EqOrIsOperator value, table ~ GetTableName model, HasQueryBuilder queryBuilderProvider joinRegister, IsJoined model joinRegister) => (Proxy name, value) -> queryBuilderProvider table' -> queryBuilderProvider table'
filterWhereJoinedTable (name, value) queryBuilderProvider = injectQueryBuilder FilterByQueryBuilder { queryBuilder, queryFilter = (columnName, toEqOrIsOperator value, toField value) }
    where
        columnName = Text.encodeUtf8 (symbolToText @table) <> "." <> Text.encodeUtf8 (fieldNameToColumnName (symbolToText @name))
        queryBuilder = getQueryBuilder queryBuilderProvider
{-# INLINE filterWhereJoinedTable #-}

-- | Like 'filterWhere' but negates the condition.
--
-- __Example:__ Only show projects created by other users.
--
-- > activeProjects <- query @Project
-- >     |> filterWhereNot (#userId, currentUserId)
-- >     |> fetch
-- > -- SELECT * FROM projects WHERE user_id != '23d5ea33-b28e-4f0a-99b3-77a3564a2546'
--
filterWhereNot :: forall name table model value. (KnownSymbol name, ToField value, HasField name model value, EqOrIsOperator value, model ~ GetModelByTableName table) => (Proxy name, value) -> QueryBuilder table -> QueryBuilder table
filterWhereNot (name, value) queryBuilder = FilterByQueryBuilder { queryBuilder, queryFilter = (columnName, negateFilterOperator (toEqOrIsOperator value), toField value), applyLeft = Nothing, applyRight = Nothing }
    where
        columnName = Text.encodeUtf8 (fieldNameToColumnName (symbolToText @name))
{-# INLINE filterWhereNot #-}

-- | Like 'filterWhereNotJoinedTable' but negates the condition.
--
-- __Example:__ Only show projects not created by user Tom.
--
-- > tomPosts <- query @Post
-- >                    |> innerJoin @User (#createdBy, #id)
-- >                    |> filterWhereNotJoinedTable @User (#name, "Tom" :: Text)
-- >                    |> fetch
-- > -- SELECT posts.* FROM posts INNER JOIN users ON posts.created_by = users.id WHERE users.name = 'Tom'
--
filterWhereNotJoinedTable :: forall model name table value queryBuilderProvider joinRegister table'. (KnownSymbol table, KnownSymbol name, ToField value, HasField name model value, EqOrIsOperator value, table ~ GetTableName model, HasQueryBuilder queryBuilderProvider joinRegister, IsJoined model joinRegister) => (Proxy name, value) -> queryBuilderProvider table' -> queryBuilderProvider table'
filterWhereNotJoinedTable (name, value) queryBuilderProvider = injectQueryBuilder FilterByQueryBuilder { queryBuilder, queryFilter = (columnName, negateFilterOperator (toEqOrIsOperator value), toField value) }
    where
        columnName = Text.encodeUtf8 (symbolToText @table) <> "." <> Text.encodeUtf8 (fieldNameToColumnName (symbolToText @name))
        queryBuilder = getQueryBuilder queryBuilderProvider
{-# INLINE filterWhereNotJoinedTable #-}
-- | Adds a @WHERE x IN (y)@ condition to the query.
--
-- __Example:__ Only show projects where @status@ is @Draft@ or @Active@.
--
-- > visibleProjects <- query @Project
-- >     |> filterWhereIn (#status, [Draft, Active])
-- >     |> fetch
-- > -- SELECT * FROM projects WHERE status IN ('draft', 'active')
--
-- For negation use 'filterWhereNotIn'
--
<<<<<<< HEAD
filterWhereIn :: forall name table model value. (KnownSymbol name, ToField value, HasField name model value, model ~ GetModelByTableName table) => (Proxy name, [value]) -> QueryBuilder table -> QueryBuilder table
filterWhereIn (name, value) queryBuilder = FilterByQueryBuilder { queryBuilder, queryFilter = (columnName, InOp, toField (In value)), applyLeft = Nothing, applyRight = Nothing }
=======
filterWhereIn :: forall name table model value queryBuilderProvider joinRegister. (KnownSymbol name, ToField value, HasField name model value, model ~ GetModelByTableName table, HasQueryBuilder queryBuilderProvider joinRegister) => (Proxy name, [value]) -> queryBuilderProvider table -> queryBuilderProvider table
filterWhereIn (name, value) queryBuilderProvider = injectQueryBuilder FilterByQueryBuilder { queryBuilder, queryFilter = (columnName, InOp, toField (In value)) }
>>>>>>> d97d2868
    where
        columnName = Text.encodeUtf8 (fieldNameToColumnName (symbolToText @name))
        queryBuilder = getQueryBuilder queryBuilderProvider
{-# INLINE filterWhereIn #-}

-- | Like 'filterWhereIn', but takes a type argument specifying the table which holds the column that is compared. The table needs to have been joined before using 'innerJoin' or 'innerJoinThirdTable'.
-- 
-- __Example:__ get posts by Tom and Tim.
--
-- > tomOrTimPosts <- query @Post 
-- >    |> innerJoin @User (#createdBy, #id) 
-- >    |> filterWhereInJoinedTable @User (#name, ["Tom","Tim"]) 
-- >    |> fetch
-- > -- SELECT posts.* FROM posts INNER JOIN users ON posts.created_by = users.id WHERE users.name IN ('Tom', 'Tim') 
--
filterWhereInJoinedTable :: forall model name table value queryBuilderProvider joinRegister table'. (KnownSymbol table, KnownSymbol name, ToField value, HasField name model value, table ~ GetTableName model, HasQueryBuilder queryBuilderProvider joinRegister, IsJoined model joinRegister) => (Proxy name, [value]) -> queryBuilderProvider table' -> queryBuilderProvider table'
filterWhereInJoinedTable (name, value) queryBuilderProvider = injectQueryBuilder FilterByQueryBuilder { queryBuilder, queryFilter = (columnName, InOp, toField (In value)) }
    where
        columnName = Text.encodeUtf8 (symbolToText @table) <> "." <> Text.encodeUtf8 (fieldNameToColumnName (symbolToText @name))
        queryBuilder = getQueryBuilder queryBuilderProvider
{-# INLINE filterWhereInJoinedTable #-}


-- | Adds a @WHERE x NOT IN (y)@ condition to the query.
--
-- __Example:__ Only show projects where @status@ is not @Archived@
--
-- > visibleProjects <- query @Project
-- >     |> filterWhereNotIn (#status, [Archived])
-- >     |> fetch
-- > -- SELECT * FROM projects WHERE status NOT IN ('archived')
--
-- The inclusive version of this function is called 'filterWhereIn'.
--
filterWhereNotIn :: forall name table model value queryBuilderProvider joinRegister. (KnownSymbol name, ToField value, HasField name model value, model ~ GetModelByTableName table, HasQueryBuilder queryBuilderProvider joinRegister) => (Proxy name, [value]) -> queryBuilderProvider table -> queryBuilderProvider table
filterWhereNotIn (_, []) queryBuilder = queryBuilder -- Handle empty case by ignoring query part: `WHERE x NOT IN ()`
<<<<<<< HEAD
filterWhereNotIn (name, value) queryBuilder = FilterByQueryBuilder { queryBuilder, queryFilter = (columnName, NotInOp, toField (In value)), applyLeft = Nothing, applyRight = Nothing }
=======
filterWhereNotIn (name, value) queryBuilderProvider = injectQueryBuilder FilterByQueryBuilder { queryBuilder, queryFilter = (columnName, NotInOp, toField (In value)) }
>>>>>>> d97d2868
    where
        columnName = Text.encodeUtf8 (fieldNameToColumnName (symbolToText @name))
        queryBuilder = getQueryBuilder queryBuilderProvider
{-# INLINE filterWhereNotIn #-}

-- | Like 'filterWhereNotIn', but takes a type argument specifying the table which holds the column that is compared. The table needs to have been joined before using 'innerJoin' or 'innerJoinThirdTable'.
--
-- __Example:__ get posts by users not named Tom or Tim.
--
-- > notTomOrTimPosts <- query @Post
-- >    |> innerJoin @User (#createdBy, #id)
-- >    |> filterWhereNotInJoinedTable @User (#name, ["Tom","Tim"])
-- >    |> fetch
-- > -- SELECT posts.* FROM posts INNER JOIN users ON posts.created_by = users.id WHERE users.name NOT IN ('Tom', 'Tim')
filterWhereNotInJoinedTable :: forall model name table  value queryBuilderProvider joinRegister table'. (KnownSymbol table, KnownSymbol name, ToField value, HasField name model value, table ~ GetTableName model, HasQueryBuilder queryBuilderProvider joinRegister) => (Proxy name, [value]) -> queryBuilderProvider table' -> queryBuilderProvider table'
filterWhereNotInJoinedTable (_, []) queryBuilderProvider = queryBuilderProvider -- Handle empty case by ignoring query part: `WHERE x NOT IN ()`
filterWhereNotInJoinedTable (name, value) queryBuilderProvider = injectQueryBuilder FilterByQueryBuilder { queryBuilder, queryFilter = (columnName, NotInOp, toField (In value)) }
    where
        columnName = Text.encodeUtf8 (symbolToText @table) <> "." <> Text.encodeUtf8 (fieldNameToColumnName (symbolToText @name))
        queryBuilder = getQueryBuilder queryBuilderProvider
{-# INLINE filterWhereNotInJoinedTable #-}


-- | Adds a @WHERE x LIKE y@ condition to the query.
--
-- __Example:__ Find titles matching search term.
--
-- > articles <- query @Article
-- >     |> filterWhereLike (#title, "%" <> searchTerm <> "%")
-- >     |> fetch
-- > -- SELECT * FROM articles WHERE title LIKE '%..%'
<<<<<<< HEAD
filterWhereLike :: forall name table model value. (KnownSymbol name, ToField value, HasField name model value, model ~ GetModelByTableName table) => (Proxy name, value) -> QueryBuilder table -> QueryBuilder table
filterWhereLike (name, value) queryBuilder = FilterByQueryBuilder { queryBuilder, queryFilter = (columnName, LikeOp CaseSensitive, toField value), applyLeft = Nothing, applyRight = Nothing }
=======
filterWhereLike :: forall name table model value queryBuilderProvider joinRegister. (KnownSymbol name, ToField value, HasField name model value, model ~ GetModelByTableName table, HasQueryBuilder queryBuilderProvider joinRegister) => (Proxy name, value) -> queryBuilderProvider table -> queryBuilderProvider table
filterWhereLike (name, value) queryBuilderProvider = injectQueryBuilder FilterByQueryBuilder { queryBuilder, queryFilter = (columnName, LikeOp CaseSensitive, toField value) }
>>>>>>> d97d2868
    where
        columnName = Text.encodeUtf8 (fieldNameToColumnName (symbolToText @name))
        queryBuilder = getQueryBuilder queryBuilderProvider
{-# INLINE filterWhereLike #-}

-- | Like 'filterWhereLik'e, but takes a type argument specifying the table which holds the column that is compared. The table needs to have been joined before using 'innerJoin' or 'innerJoinThirdTable'.
--
-- __Example:__ Serach for Posts by users whose name contains "olaf" (case insensitive)
--
-- > olafPosts <- query @Post  
-- >                |> innerJoin @User (#createdBy, #id)  
-- >                |> filterWhereLikeJoinedTable @User (#name, "%Olaf%")
-- >                |> fetch
-- > -- SELECT posts.* FROM posts INNER JOIN users ON posts.created_by = users.id WHERE users.name LIKE '%Olaf%'
filterWhereLikeJoinedTable :: forall model name table value queryBuilderProvider joinRegister table'. (KnownSymbol name, KnownSymbol table, table ~ GetTableName model, ToField value, HasField name model value, model ~ GetModelByTableName table, HasQueryBuilder queryBuilderProvider joinRegister) => (Proxy name, value) -> queryBuilderProvider table' -> queryBuilderProvider table'
filterWhereLikeJoinedTable (name, value) queryBuilderProvider = injectQueryBuilder FilterByQueryBuilder { queryBuilder, queryFilter = (columnName, LikeOp CaseSensitive, toField value) }
    where
        columnName = Text.encodeUtf8 (symbolToText @table) <> "." <> Text.encodeUtf8 (fieldNameToColumnName (symbolToText @name))
        queryBuilder = getQueryBuilder queryBuilderProvider
{-# INLINE filterWhereLikeJoinedTable #-}


-- | Adds a @WHERE x ILIKE y@ condition to the query. Case-insensitive version of 'filterWhereLike'.
--
-- __Example:__ Find titles matching search term.
--
-- > articles <- query @Article
-- >     |> filterWhereILike (#title, "%" <> searchTerm <> "%")
-- >     |> fetch
-- > -- SELECT * FROM articles WHERE title ILIKE '%..%'
<<<<<<< HEAD
filterWhereILike :: forall name table model value. (KnownSymbol name, ToField value, HasField name model value, model ~ GetModelByTableName table) => (Proxy name, value) -> QueryBuilder table -> QueryBuilder table
filterWhereILike (name, value) queryBuilder = FilterByQueryBuilder { queryBuilder, queryFilter = (columnName, LikeOp CaseInsensitive, toField value), applyLeft = Nothing, applyRight = Nothing }
=======
filterWhereILike :: forall name table model value queryBuilderProvider joinRegister. (KnownSymbol name, ToField value, HasField name model value, model ~ GetModelByTableName table, HasQueryBuilder queryBuilderProvider joinRegister) => (Proxy name, value) -> queryBuilderProvider table -> queryBuilderProvider table
filterWhereILike (name, value) queryBuilderProvider = injectQueryBuilder FilterByQueryBuilder { queryBuilder, queryFilter = (columnName, LikeOp CaseInsensitive, toField value) }
>>>>>>> d97d2868
    where
        columnName = Text.encodeUtf8 (fieldNameToColumnName (symbolToText @name))
        queryBuilder = getQueryBuilder queryBuilderProvider
{-# INLINE filterWhereILike #-}

-- | Like 'filterWhereILike'; case-insensitive version of filterWhereLikeJoinedTable, takes a type argument specifying the table which holds the column that is compared. The table needs to have been joined before using 'innerJoin' or 'innerJoinThirdTable'.
--
-- __Example:__ Serach for Posts by users whose name contains "olaf" (case insensitive)
--
-- > olafPosts <- 
-- >    query @Post  
--      |> innerJoin @User (#createdBy, #id) 
--      |> filterWhereILikeJoinedTable @User (#name, "%Olaf%")
-- > -- SELECT posts.* FROM posts INNER JOIN users ON posts.created_by = users.id WHERE users.name ILIKE '%Olaf%' 
filterWhereILikeJoinedTable :: forall model table name table' model' value queryBuilderProvider joinRegister. (KnownSymbol table, KnownSymbol name, ToField value, HasField name model value, table ~ GetTableName model, model' ~ GetModelByTableName table', HasQueryBuilder queryBuilderProvider joinRegister) => (Proxy name, value) -> queryBuilderProvider table' -> queryBuilderProvider table'
filterWhereILikeJoinedTable (name, value) queryBuilderProvider = injectQueryBuilder FilterByQueryBuilder { queryBuilder, queryFilter = (columnName, LikeOp CaseInsensitive, toField value) }
    where
        columnName = Text.encodeUtf8 (symbolToText @table) <> "." <> Text.encodeUtf8 (fieldNameToColumnName (symbolToText @name))
        queryBuilder = getQueryBuilder queryBuilderProvider
{-# INLINE filterWhereILikeJoinedTable #-}


-- | Adds a @WHERE x ~ y@ condition to the query.
--
-- __Example:__ Find names with titles in front.
--
-- > articles <- query @User
-- >     |> filterWhereMatches (#name, "^(M(rs|r|iss)|Dr|Sir). ")
-- >     |> fetch
-- > -- SELECT * FROM articles WHERE title ~ '^(M(rs|r|iss)|Dr|Sir). '
<<<<<<< HEAD
filterWhereMatches :: forall name table model value. (KnownSymbol name, ToField value, HasField name model value, model ~ GetModelByTableName table) => (Proxy name, value) -> QueryBuilder table -> QueryBuilder table
filterWhereMatches (name, value) queryBuilder = FilterByQueryBuilder { queryBuilder, queryFilter = (columnName, MatchesOp CaseSensitive, toField value), applyLeft = Nothing, applyRight = Nothing }
=======
filterWhereMatches :: forall name table model value queryBuilderProvider joinRegister. (KnownSymbol name, ToField value, HasField name model value, table ~ GetTableName model, HasQueryBuilder queryBuilderProvider joinRegister) => (Proxy name, value) -> queryBuilderProvider table -> queryBuilderProvider table
filterWhereMatches (name, value) queryBuilderProvider = injectQueryBuilder FilterByQueryBuilder { queryBuilder, queryFilter = (columnName, MatchesOp CaseSensitive, toField value) }
>>>>>>> d97d2868
    where
        columnName = Text.encodeUtf8 (fieldNameToColumnName (symbolToText @name))
        queryBuilder = getQueryBuilder queryBuilderProvider
{-# INLINE filterWhereMatches #-}

-- | Adds a @WHERE x ~ y@ condition to the query, where the column x is held by a joined table.
--
-- __Example:__ Find Posts by people with names with titles in front.
--
-- > articles <- query @Post
-- >     |> innerJoin @User (#createdBy, #id)
-- >     |> filterWhereMatchesJoinedTable (#title, "^(M(rs|r|iss|s)|Dr|Sir). ")
-- >     |> fetch
-- > -- SELECT posts.* FROM posts INNER JOIN users ON posts.created_by = users.id WHERE users.title ~ '^(M(rs|r|iss|s)|Dr|Sir). '

filterWhereMatchesJoinedTable :: forall model table name value queryBuilderProvider joinRegister table'. (KnownSymbol table, KnownSymbol name, ToField value, HasField name model value, table ~ GetTableName model, HasQueryBuilder queryBuilderProvider joinRegister) => (Proxy name, value) -> queryBuilderProvider table' -> queryBuilderProvider table'
filterWhereMatchesJoinedTable (name, value) queryBuilderProvider = injectQueryBuilder FilterByQueryBuilder { queryBuilder, queryFilter = (columnName, MatchesOp CaseSensitive, toField value) }
    where
        columnName = Text.encodeUtf8 (symbolToText @table) <> "." <> Text.encodeUtf8 (fieldNameToColumnName (symbolToText @name))
        queryBuilder = getQueryBuilder queryBuilderProvider
{-# INLINE filterWhereMatchesJoinedTable #-}


-- | Adds a @WHERE x ~* y@ condition to the query. Case-insensitive version of 'filterWhereMatches'.
<<<<<<< HEAD
filterWhereIMatches :: forall name table model value. (KnownSymbol name, ToField value, HasField name model value, model ~ GetModelByTableName table) => (Proxy name, value) -> QueryBuilder table -> QueryBuilder table
filterWhereIMatches (name, value) queryBuilder = FilterByQueryBuilder { queryBuilder, queryFilter = (columnName, MatchesOp CaseInsensitive, toField value), applyLeft = Nothing, applyRight = Nothing }
=======
filterWhereIMatches :: forall name table model value queryBuilderProvider joinRegister. (KnownSymbol table, KnownSymbol name, ToField value, HasField name model value, model ~ GetModelByTableName table, HasQueryBuilder queryBuilderProvider joinRegister) => (Proxy name, value) -> queryBuilderProvider table -> queryBuilderProvider table
filterWhereIMatches (name, value) queryBuilderProvider = injectQueryBuilder FilterByQueryBuilder { queryBuilder, queryFilter = (columnName, MatchesOp CaseInsensitive, toField value) }
>>>>>>> d97d2868
    where
        columnName = Text.encodeUtf8 (symbolToText @table) <> "." <> Text.encodeUtf8 (fieldNameToColumnName (symbolToText @name))
        queryBuilder = getQueryBuilder queryBuilderProvider
{-# INLINE filterWhereIMatches #-}

-- | Case-insensitive version of 'filterWhereMatchesJoinedTable'
filterWhereIMatchesJoinedTable :: forall model table name value queryBuilderProvider joinRegister table'. (KnownSymbol table, KnownSymbol name, ToField value, HasField name model value, table ~ GetTableName model, HasQueryBuilder queryBuilderProvider joinRegister) => (Proxy name, value) -> queryBuilderProvider table' -> queryBuilderProvider table'
filterWhereIMatchesJoinedTable (name, value) queryBuilderProvider = injectQueryBuilder FilterByQueryBuilder { queryBuilder, queryFilter = (columnName, MatchesOp CaseInsensitive, toField value) }
    where
        columnName = Text.encodeUtf8 (symbolToText @table) <> "." <> Text.encodeUtf8 (fieldNameToColumnName (symbolToText @name))
        queryBuilder = getQueryBuilder queryBuilderProvider
{-# INLINE filterWhereIMatchesJoinedTable #-}


-- | Allows to add a custom raw sql where condition
--
-- If your query cannot be represented with 'filterWhereSql', take a look at 'IHP.ModelSupport.sqlQuery'.
--
-- __Example:__ Fetching all projects created in the last 24 hours.
--
-- > latestProjects <- query @Project
-- >     |> filterWhereSql (#startedAt, "< current_timestamp - interval '1 day'")
-- >     |> fetch
-- > -- SELECT * FROM projects WHERE started_at < current_timestamp - interval '1 day'
--
<<<<<<< HEAD
filterWhereSql :: forall name table model value. (KnownSymbol name, ToField value, HasField name model value, model ~ GetModelByTableName table) => (Proxy name, ByteString) -> QueryBuilder table -> QueryBuilder table
filterWhereSql (name, sqlCondition) queryBuilder = FilterByQueryBuilder { queryBuilder, queryFilter = (columnName, SqlOp, Plain (Builder.byteString sqlCondition)), applyLeft = Nothing, applyRight = Nothing }
=======
filterWhereSql :: forall name table model value queryBuilderProvider joinRegister. (KnownSymbol name, ToField value, HasField name model value, model ~ GetModelByTableName table, HasQueryBuilder queryBuilderProvider joinRegister) => (Proxy name, ByteString) -> queryBuilderProvider table -> queryBuilderProvider table
filterWhereSql (name, sqlCondition) queryBuilderProvider = injectQueryBuilder FilterByQueryBuilder { queryBuilder, queryFilter = (columnName, SqlOp, Plain (Builder.byteString sqlCondition)) }
>>>>>>> d97d2868
    where
        columnName = Text.encodeUtf8 (fieldNameToColumnName (symbolToText @name))
        queryBuilder = getQueryBuilder queryBuilderProvider
{-# INLINE filterWhereSql #-}

-- | Joins a table to an existing QueryBuilder (or something holding a QueryBuilder) on the specified columns. Example:
-- >    query @Posts 
-- > |> innerJoin @Users (#author, #id)
-- > -- SELECT users.* FROM users INNER JOIN posts ON users.id = posts.author ...
innerJoin :: forall model' table' name' value' model table name value queryBuilderProvider joinRegister.
                            (
                                KnownSymbol name, 
                                KnownSymbol table,
                                HasField name model value,
                                KnownSymbol name', 
                                KnownSymbol table',
                                HasQueryBuilder queryBuilderProvider joinRegister,
                                ModelList joinRegister,
                                HasField name' model' value', 
                                value ~ value',
                                model ~ GetModelByTableName table,
                                table' ~ GetTableName model'
                            ) => (Proxy name, Proxy name') -> queryBuilderProvider table -> JoinQueryBuilderWrapper (ConsModelList model' joinRegister) table 
innerJoin (name, name') queryBuilderProvider = injectQueryBuilder $ JoinQueryBuilder (getQueryBuilder queryBuilderProvider) $ Join joinTableName leftJoinColumn rightJoinColumn 
    where 
        baseTableName = symbolToByteString @table
        joinTableName = symbolToByteString @table'
        leftJoinColumn = baseTableName <> "." <> (Text.encodeUtf8 . fieldNameToColumnName) (symbolToText @name)
        rightJoinColumn = (Text.encodeUtf8 . fieldNameToColumnName) (symbolToText @name')
{-# INLINE innerJoin #-}

-- | Joins a table on a column held by a previously joined table. Example:
-- > query @Posts 
-- > |> innerJoin @Users (#author, #id)
-- > |> innerJoinThirdTable @City @Users (#id, #homeTown)
-- > -- SELECT posts.* FROM posts INNER JOIN users ON posts.author = users.id INNER JOIN cities ON user.home_town = cities.id
--
innerJoinThirdTable :: forall model model' name name' value value' table table' baseTable baseModel queryBuilderProvider joinRegister.
                        ( 
                            KnownSymbol name,
                            KnownSymbol table,
                            HasField name model value,
                            KnownSymbol name',
                            KnownSymbol table',
                            HasQueryBuilder queryBuilderProvider joinRegister,
                            ModelList joinRegister,
                            HasField name' model' value',
                            value ~ value',
                            table ~ GetTableName model,
                            table' ~ GetTableName model',
                            baseModel ~ GetModelByTableName baseTable 
                        ) => (Proxy name, Proxy name') -> queryBuilderProvider baseTable -> JoinQueryBuilderWrapper (ConsModelList model joinRegister) baseTable
innerJoinThirdTable (name, name') queryBuilderProvider = injectQueryBuilder $ JoinQueryBuilder (getQueryBuilder queryBuilderProvider) $ Join joinTableName leftJoinColumn rightJoinColumn
     where 
        baseTableName = symbolToByteString @table'
        joinTableName = symbolToByteString @table
        leftJoinColumn = baseTableName <> "." <> (Text.encodeUtf8 . fieldNameToColumnName) (symbolToText @name')
        rightJoinColumn = (Text.encodeUtf8 . fieldNameToColumnName) (symbolToText @name)
{-# INLINE innerJoinThirdTable #-}
                       


-- | Adds an @ORDER BY .. ASC@ to your query.
--
-- Use 'orderByDesc' for descending order.
--
-- __Example:__ Fetch the 10 oldest books.
--
-- > query @Book
-- >     |> orderBy #createdAt
-- >     |> limit 10
-- >     |> fetch
-- > -- SELECT * FROM books LIMIT 10 ORDER BY created_at ASC
orderByAsc :: forall name model table value queryBuilderProvider joinRegister. (KnownSymbol name, HasField name model value, model ~ GetModelByTableName table, HasQueryBuilder queryBuilderProvider joinRegister) => Proxy name -> queryBuilderProvider table -> queryBuilderProvider table
orderByAsc !name queryBuilderProvider = injectQueryBuilder OrderByQueryBuilder { queryBuilder, queryOrderByClause = OrderByClause { orderByColumn = columnName, orderByDirection = Asc } }
    where
        columnName = Text.encodeUtf8 (fieldNameToColumnName (symbolToText @name))
        queryBuilder = getQueryBuilder queryBuilderProvider
{-# INLINE orderByAsc #-}

-- | Adds an @ORDER BY .. DESC@ to your query.
--
-- Use 'orderBy' for ascending order.
--
-- __Example:__ Fetch the 10 newest projects (ordered by creation time).
--
-- > query @Project
-- >     |> orderBy #createdAt
-- >     |> limit 10
-- >     |> fetch
-- > -- SELECT * FROM projects LIMIT 10 ORDER BY created_at DESC
orderByDesc :: forall name model table value queryBuilderProvider joinRegister. (KnownSymbol name, HasField name model value, model ~ GetModelByTableName table, HasQueryBuilder queryBuilderProvider joinRegister) => Proxy name -> queryBuilderProvider table -> queryBuilderProvider table
orderByDesc !name queryBuilderProvider = injectQueryBuilder OrderByQueryBuilder { queryBuilder, queryOrderByClause = OrderByClause { orderByColumn = columnName, orderByDirection = Desc } }
    where
        columnName = Text.encodeUtf8 (fieldNameToColumnName (symbolToText @name))
        queryBuilder = getQueryBuilder queryBuilderProvider
{-# INLINE orderByDesc #-}

-- | Alias for 'orderByAsc'
orderBy :: (KnownSymbol name, HasField name model value, model ~ GetModelByTableName table, HasQueryBuilder queryBuilderProvider joinRegister) => Proxy name -> queryBuilderProvider table -> queryBuilderProvider table
orderBy !name = orderByAsc name
{-# INLINE orderBy #-}

-- | Adds an @LIMIT ..@ to your query.
--
--
-- __Example:__ Fetch 10 posts
--
-- > query @Post
-- >     |> limit 10
-- >     |> fetch
-- > -- SELECT * FROM posts LIMIT 10
limit :: (HasQueryBuilder queryBuilderProvider joinRegister) => Int -> queryBuilderProvider model -> queryBuilderProvider model
limit !queryLimit queryBuilderProvider = injectQueryBuilder LimitQueryBuilder { queryBuilder, queryLimit }
    where
        queryBuilder = getQueryBuilder queryBuilderProvider
{-# INLINE limit #-}

-- | Adds an @OFFSET ..@ to your query. Most often used together with @LIMIT...@
--
--
-- __Example:__ Fetch posts 10-20
--
-- > query @Post
-- >     |> limit 10
-- >     |> offset 10
-- >     |> fetch
-- > -- SELECT * FROM posts LIMIT 10 OFFSET 10
offset :: (HasQueryBuilder queryBuilderProvider joinRegister) => Int -> queryBuilderProvider model -> queryBuilderProvider model
offset !queryOffset queryBuilderProvider = injectQueryBuilder OffsetQueryBuilder { queryBuilder, queryOffset }
    where
        queryBuilder = getQueryBuilder queryBuilderProvider
{-# INLINE offset #-}

-- | Merges the results of two query builders.
--
-- Take a look at ‘queryOr'  as well, as this might be a bit shorter.
--
-- __Example:__ Return all pages owned by the user or owned by the users team.
--
-- > let userPages = query @Page |> filterWhere (#ownerId, currentUserId)
-- > let teamPages = query @Page |> filterWhere (#teamId, currentTeamId)
-- > pages <- queryUnion userPages teamPages |> fetch
-- > -- (SELECT * FROM pages WHERE owner_id = '..') UNION (SELECT * FROM pages WHERE team_id = '..')
queryUnion :: (HasQueryBuilder queryBuilderProvider joinRegister, HasQueryBuilder r joinRegister') => queryBuilderProvider model -> r model -> NoJoinQueryBuilderWrapper model
queryUnion firstQueryBuilderProvider secondQueryBuilderProvider = NoJoinQueryBuilderWrapper (UnionQueryBuilder { firstQueryBuilder, secondQueryBuilder })
    where
        firstQueryBuilder = getQueryBuilder firstQueryBuilderProvider
        secondQueryBuilder = getQueryBuilder secondQueryBuilderProvider

    
{-# INLINE queryUnion #-}


-- | Adds an @a OR b@ condition
--
-- __Example:__ Return all pages owned by the user or public.
--
-- > query @Page
-- >     |> queryOr
-- >         (filterWhere (#createdBy, currentUserId))
-- >         (filterWhere (#public, True))
-- >     |> fetch
-- > -- SELECT * FROM pages WHERE created_by = '..' OR public = True
queryOr :: (HasQueryBuilder queryBuilderProvider joinRegister, HasQueryBuilder queryBUilderProvider'' joinRegister'', HasQueryBuilder queryBuilderProvider''' joinRegister''') => (queryBuilderProvider model -> queryBuilderProvider''' model) -> (queryBuilderProvider model -> queryBUilderProvider'' model) -> queryBuilderProvider model -> NoJoinQueryBuilderWrapper model 
queryOr firstQuery secondQuery queryBuilder = NoJoinQueryBuilderWrapper 
    (UnionQueryBuilder { 
        firstQueryBuilder = getQueryBuilder $ firstQuery queryBuilder, 
        secondQueryBuilder = getQueryBuilder $ secondQuery queryBuilder}
    )
{-# INLINE queryOr #-}

-- | Adds a @DISTINCT@ to your query.
--
-- Use 'distinct' to remove all duplicate rows from the result
--
-- __Example:__ Fetch distinct books
--
-- > query @Book
-- >     |> distinct
-- >     |> fetch
-- > -- SELECT DISTINCT * FROM books
distinct :: (HasQueryBuilder queryBuilderProvider joinRegister) => queryBuilderProvider table -> queryBuilderProvider table
distinct = injectQueryBuilder . DistinctQueryBuilder . getQueryBuilder
{-# INLINE distinct #-}

-- | Adds an @DISTINCT ON .. to your query.
--
-- Use 'distinctOn' to return a single row for each distinct value provided.
--
-- __Example:__ Fetch one book for each categoryId field
--
-- > query @Book
-- >     |> distinctOn #categoryId
-- >     |> fetch
-- > -- SELECT DISTINCT ON (category_id) * FROM books
distinctOn :: forall name model value table queryBuilderProvider joinRegister. (KnownSymbol name, HasField name model value, model ~ GetModelByTableName table, HasQueryBuilder queryBuilderProvider joinRegister) => Proxy name -> queryBuilderProvider table -> queryBuilderProvider table
distinctOn !name queryBuilderProvider = injectQueryBuilder DistinctOnQueryBuilder { distinctOnColumn = columnName, queryBuilder = getQueryBuilder queryBuilderProvider}
    where
        columnName = Text.encodeUtf8 (fieldNameToColumnName (symbolToText @name))
{-# INLINE distinctOn #-}

-- | Adds a @WHERE LOWER(x) = LOWER(y)@ condition to the query.
--
-- __Example:__ Get a user by an email address, ignoring case
--
-- > user <- query @User
-- >     |> filterWhereCaseInsensitive (#email, "marc@digitallyinduced.com")
-- >     |> fetchOne
-- > -- SELECT * FROM users WHERE LOWER(email) = 'marc@digitallyinduced.com'
--
-- For high performance it's best to have an index for @LOWER(field)@ in your Schema.sql
--
-- >>> CREATE UNIQUE INDEX users_email_index ON users ((LOWER(email)));
--
filterWhereCaseInsensitive :: forall name table model value. (KnownSymbol name, ToField value, HasField name model value, EqOrIsOperator value, model ~ GetModelByTableName table) => (Proxy name, value) -> QueryBuilder table -> QueryBuilder table
filterWhereCaseInsensitive (name, value) queryBuilder = FilterByQueryBuilder { queryBuilder, queryFilter = (columnName, toEqOrIsOperator value, toField value), applyLeft = Just "LOWER", applyRight = Just "LOWER" }
    where
        columnName = Text.encodeUtf8 (fieldNameToColumnName (symbolToText @name))
{-# INLINE filterWhereCaseInsensitive #-}

-- | Helper to deal with @some_field IS NULL@ and @some_field = 'some value'@
class EqOrIsOperator value where toEqOrIsOperator :: value -> FilterOperator
instance {-# OVERLAPS #-} EqOrIsOperator (Maybe something) where toEqOrIsOperator Nothing = IsOp; toEqOrIsOperator (Just _) = EqOp
instance {-# OVERLAPPABLE #-} EqOrIsOperator otherwise where toEqOrIsOperator _ = EqOp<|MERGE_RESOLUTION|>--- conflicted
+++ resolved
@@ -263,35 +263,6 @@
 {-# INLINE query #-}
 
 {-# INLINE buildQuery #-}
-<<<<<<< HEAD
-buildQuery :: forall table. (KnownSymbol table) => QueryBuilder table -> SQLQuery
-buildQuery NewQueryBuilder =
-    let tableName = symbolToByteString @table
-    in SQLQuery
-            { selectFrom = tableName
-            , distinctClause = Nothing
-            , distinctOnClause = Nothing
-            , whereCondition = Nothing
-            , orderByClause = []
-            , limitClause = Nothing
-            , offsetClause = Nothing
-            }
-buildQuery DistinctQueryBuilder { queryBuilder } = queryBuilder
-        |> buildQuery
-        |> setJust #distinctClause "DISTINCT"
-buildQuery DistinctOnQueryBuilder { queryBuilder, distinctOnColumn } = queryBuilder
-        |> buildQuery
-        |> setJust #distinctOnClause ("DISTINCT ON (" <> distinctOnColumn <> ")")
-buildQuery FilterByQueryBuilder { queryBuilder, queryFilter = (columnName, operator, value), applyLeft, applyRight } =
-            let
-                applyFn fn value = case fn of
-                        Just fn -> fn <> "(" <> value <> ")"
-                        Nothing -> value
-
-                condition = VarCondition (applyFn applyLeft columnName <> " " <> compileOperator operator <> " " <> applyFn applyRight "?") value
-            in
-                queryBuilder
-=======
 buildQuery :: forall table queryBuilderProvider joinRegister. (KnownSymbol table, HasQueryBuilder queryBuilderProvider joinRegister) => queryBuilderProvider table -> SQLQuery
 buildQuery = buildQueryHelper . getQueryBuilder 
     where
@@ -313,9 +284,13 @@
     buildQueryHelper DistinctOnQueryBuilder { queryBuilder, distinctOnColumn } = queryBuilder
             |> buildQuery
             |> setJust #distinctOnClause ("DISTINCT ON (" <> distinctOnColumn <> ")")
-    buildQueryHelper FilterByQueryBuilder { queryBuilder, queryFilter = (columnName, operator, value) } =
+    buildQueryHelper FilterByQueryBuilder { queryBuilder, queryFilter = (columnName, operator, value), applyLeft, applyRight } =
                 let
-                    condition = VarCondition (columnName <> " " <> compileOperator operator <> " ?") value
+                    applyFn fn value = case fn of
+                            Just fn -> fn <> "(" <> value <> ")"
+                            Nothing -> value
+
+                    condition = VarCondition (applyFn applyLeft columnName <> " " <> compileOperator operator <> " " <> applyFn applyRight "?") value
                 in
                     queryBuilder
                         |> buildQuery
@@ -327,7 +302,6 @@
             |> modify #orderByClause (\value -> value <> [queryOrderByClause] ) -- although adding to the end of a list is bad form, these lists are very short
     buildQueryHelper LimitQueryBuilder { queryBuilder, queryLimit } =
                     queryBuilder
->>>>>>> d97d2868
                     |> buildQuery
                     |> setJust #limitClause (
                             (Builder.byteString "LIMIT " <> Builder.intDec queryLimit)
@@ -473,13 +447,8 @@
 -- For case-insensitive versions of these operators, see 'filterWhereILike' and 'filterWhereIMatches'.
 --
 -- When your condition is too complex, use a raw sql query with 'IHP.ModelSupport.sqlQuery'.
-<<<<<<< HEAD
-filterWhere :: forall name table model value. (KnownSymbol name, ToField value, HasField name model value, EqOrIsOperator value, model ~ GetModelByTableName table) => (Proxy name, value) -> QueryBuilder table -> QueryBuilder table
-filterWhere (name, value) queryBuilder = FilterByQueryBuilder { queryBuilder, queryFilter = (columnName, toEqOrIsOperator value, toField value), applyLeft = Nothing, applyRight = Nothing }
-=======
 filterWhere :: forall name table model value queryBuilderProvider joinRegister. (KnownSymbol name, ToField value, HasField name model value, EqOrIsOperator value, model ~ GetModelByTableName table, HasQueryBuilder queryBuilderProvider joinRegister) => (Proxy name, value) -> queryBuilderProvider table -> queryBuilderProvider table
-filterWhere (name, value) queryBuilderProvider = injectQueryBuilder FilterByQueryBuilder { queryBuilder, queryFilter = (columnName, toEqOrIsOperator value, toField value) }
->>>>>>> d97d2868
+filterWhere (name, value) queryBuilderProvider = injectQueryBuilder FilterByQueryBuilder { queryBuilder, queryFilter = (columnName, toEqOrIsOperator value, toField value), applyLeft = Nothing, applyRight = Nothing }
     where
         columnName = Text.encodeUtf8 (fieldNameToColumnName (symbolToText @name))
         queryBuilder = getQueryBuilder queryBuilderProvider
@@ -496,7 +465,7 @@
 -- > -- SELECT posts.* FROM posts INNER JOIN users ON posts.created_by = users.id WHERE users.name = 'Tom'
 --
 filterWhereJoinedTable :: forall model name table value queryBuilderProvider joinRegister table'. (KnownSymbol table, KnownSymbol name, ToField value, HasField name model value, EqOrIsOperator value, table ~ GetTableName model, HasQueryBuilder queryBuilderProvider joinRegister, IsJoined model joinRegister) => (Proxy name, value) -> queryBuilderProvider table' -> queryBuilderProvider table'
-filterWhereJoinedTable (name, value) queryBuilderProvider = injectQueryBuilder FilterByQueryBuilder { queryBuilder, queryFilter = (columnName, toEqOrIsOperator value, toField value) }
+filterWhereJoinedTable (name, value) queryBuilderProvider = injectQueryBuilder FilterByQueryBuilder { queryBuilder, queryFilter = (columnName, toEqOrIsOperator value, toField value), applyLeft = Nothing, applyRight = Nothing }
     where
         columnName = Text.encodeUtf8 (symbolToText @table) <> "." <> Text.encodeUtf8 (fieldNameToColumnName (symbolToText @name))
         queryBuilder = getQueryBuilder queryBuilderProvider
@@ -528,7 +497,7 @@
 -- > -- SELECT posts.* FROM posts INNER JOIN users ON posts.created_by = users.id WHERE users.name = 'Tom'
 --
 filterWhereNotJoinedTable :: forall model name table value queryBuilderProvider joinRegister table'. (KnownSymbol table, KnownSymbol name, ToField value, HasField name model value, EqOrIsOperator value, table ~ GetTableName model, HasQueryBuilder queryBuilderProvider joinRegister, IsJoined model joinRegister) => (Proxy name, value) -> queryBuilderProvider table' -> queryBuilderProvider table'
-filterWhereNotJoinedTable (name, value) queryBuilderProvider = injectQueryBuilder FilterByQueryBuilder { queryBuilder, queryFilter = (columnName, negateFilterOperator (toEqOrIsOperator value), toField value) }
+filterWhereNotJoinedTable (name, value) queryBuilderProvider = injectQueryBuilder FilterByQueryBuilder { queryBuilder, queryFilter = (columnName, negateFilterOperator (toEqOrIsOperator value), toField value), applyLeft = Nothing, applyRight = Nothing }
     where
         columnName = Text.encodeUtf8 (symbolToText @table) <> "." <> Text.encodeUtf8 (fieldNameToColumnName (symbolToText @name))
         queryBuilder = getQueryBuilder queryBuilderProvider
@@ -544,13 +513,8 @@
 --
 -- For negation use 'filterWhereNotIn'
 --
-<<<<<<< HEAD
-filterWhereIn :: forall name table model value. (KnownSymbol name, ToField value, HasField name model value, model ~ GetModelByTableName table) => (Proxy name, [value]) -> QueryBuilder table -> QueryBuilder table
-filterWhereIn (name, value) queryBuilder = FilterByQueryBuilder { queryBuilder, queryFilter = (columnName, InOp, toField (In value)), applyLeft = Nothing, applyRight = Nothing }
-=======
 filterWhereIn :: forall name table model value queryBuilderProvider joinRegister. (KnownSymbol name, ToField value, HasField name model value, model ~ GetModelByTableName table, HasQueryBuilder queryBuilderProvider joinRegister) => (Proxy name, [value]) -> queryBuilderProvider table -> queryBuilderProvider table
-filterWhereIn (name, value) queryBuilderProvider = injectQueryBuilder FilterByQueryBuilder { queryBuilder, queryFilter = (columnName, InOp, toField (In value)) }
->>>>>>> d97d2868
+filterWhereIn (name, value) queryBuilderProvider = injectQueryBuilder FilterByQueryBuilder { queryBuilder, queryFilter = (columnName, InOp, toField (In value)), applyLeft = Nothing, applyRight = Nothing }
     where
         columnName = Text.encodeUtf8 (fieldNameToColumnName (symbolToText @name))
         queryBuilder = getQueryBuilder queryBuilderProvider
@@ -567,7 +531,7 @@
 -- > -- SELECT posts.* FROM posts INNER JOIN users ON posts.created_by = users.id WHERE users.name IN ('Tom', 'Tim') 
 --
 filterWhereInJoinedTable :: forall model name table value queryBuilderProvider joinRegister table'. (KnownSymbol table, KnownSymbol name, ToField value, HasField name model value, table ~ GetTableName model, HasQueryBuilder queryBuilderProvider joinRegister, IsJoined model joinRegister) => (Proxy name, [value]) -> queryBuilderProvider table' -> queryBuilderProvider table'
-filterWhereInJoinedTable (name, value) queryBuilderProvider = injectQueryBuilder FilterByQueryBuilder { queryBuilder, queryFilter = (columnName, InOp, toField (In value)) }
+filterWhereInJoinedTable (name, value) queryBuilderProvider = injectQueryBuilder FilterByQueryBuilder { queryBuilder, queryFilter = (columnName, InOp, toField (In value)), applyLeft = Nothing, applyRight = Nothing }
     where
         columnName = Text.encodeUtf8 (symbolToText @table) <> "." <> Text.encodeUtf8 (fieldNameToColumnName (symbolToText @name))
         queryBuilder = getQueryBuilder queryBuilderProvider
@@ -587,11 +551,7 @@
 --
 filterWhereNotIn :: forall name table model value queryBuilderProvider joinRegister. (KnownSymbol name, ToField value, HasField name model value, model ~ GetModelByTableName table, HasQueryBuilder queryBuilderProvider joinRegister) => (Proxy name, [value]) -> queryBuilderProvider table -> queryBuilderProvider table
 filterWhereNotIn (_, []) queryBuilder = queryBuilder -- Handle empty case by ignoring query part: `WHERE x NOT IN ()`
-<<<<<<< HEAD
-filterWhereNotIn (name, value) queryBuilder = FilterByQueryBuilder { queryBuilder, queryFilter = (columnName, NotInOp, toField (In value)), applyLeft = Nothing, applyRight = Nothing }
-=======
-filterWhereNotIn (name, value) queryBuilderProvider = injectQueryBuilder FilterByQueryBuilder { queryBuilder, queryFilter = (columnName, NotInOp, toField (In value)) }
->>>>>>> d97d2868
+filterWhereNotIn (name, value) queryBuilderProvider = injectQueryBuilder FilterByQueryBuilder { queryBuilder, queryFilter = (columnName, NotInOp, toField (In value)), applyLeft = Nothing, applyRight = Nothing }
     where
         columnName = Text.encodeUtf8 (fieldNameToColumnName (symbolToText @name))
         queryBuilder = getQueryBuilder queryBuilderProvider
@@ -623,13 +583,8 @@
 -- >     |> filterWhereLike (#title, "%" <> searchTerm <> "%")
 -- >     |> fetch
 -- > -- SELECT * FROM articles WHERE title LIKE '%..%'
-<<<<<<< HEAD
-filterWhereLike :: forall name table model value. (KnownSymbol name, ToField value, HasField name model value, model ~ GetModelByTableName table) => (Proxy name, value) -> QueryBuilder table -> QueryBuilder table
-filterWhereLike (name, value) queryBuilder = FilterByQueryBuilder { queryBuilder, queryFilter = (columnName, LikeOp CaseSensitive, toField value), applyLeft = Nothing, applyRight = Nothing }
-=======
 filterWhereLike :: forall name table model value queryBuilderProvider joinRegister. (KnownSymbol name, ToField value, HasField name model value, model ~ GetModelByTableName table, HasQueryBuilder queryBuilderProvider joinRegister) => (Proxy name, value) -> queryBuilderProvider table -> queryBuilderProvider table
-filterWhereLike (name, value) queryBuilderProvider = injectQueryBuilder FilterByQueryBuilder { queryBuilder, queryFilter = (columnName, LikeOp CaseSensitive, toField value) }
->>>>>>> d97d2868
+filterWhereLike (name, value) queryBuilderProvider = injectQueryBuilder FilterByQueryBuilder { queryBuilder, queryFilter = (columnName, LikeOp CaseSensitive, toField value), applyLeft = Nothing, applyRight = Nothing }
     where
         columnName = Text.encodeUtf8 (fieldNameToColumnName (symbolToText @name))
         queryBuilder = getQueryBuilder queryBuilderProvider
@@ -645,7 +600,7 @@
 -- >                |> fetch
 -- > -- SELECT posts.* FROM posts INNER JOIN users ON posts.created_by = users.id WHERE users.name LIKE '%Olaf%'
 filterWhereLikeJoinedTable :: forall model name table value queryBuilderProvider joinRegister table'. (KnownSymbol name, KnownSymbol table, table ~ GetTableName model, ToField value, HasField name model value, model ~ GetModelByTableName table, HasQueryBuilder queryBuilderProvider joinRegister) => (Proxy name, value) -> queryBuilderProvider table' -> queryBuilderProvider table'
-filterWhereLikeJoinedTable (name, value) queryBuilderProvider = injectQueryBuilder FilterByQueryBuilder { queryBuilder, queryFilter = (columnName, LikeOp CaseSensitive, toField value) }
+filterWhereLikeJoinedTable (name, value) queryBuilderProvider = injectQueryBuilder FilterByQueryBuilder { queryBuilder, queryFilter = (columnName, LikeOp CaseSensitive, toField value), applyLeft = Nothing, applyRight = Nothing }
     where
         columnName = Text.encodeUtf8 (symbolToText @table) <> "." <> Text.encodeUtf8 (fieldNameToColumnName (symbolToText @name))
         queryBuilder = getQueryBuilder queryBuilderProvider
@@ -660,13 +615,8 @@
 -- >     |> filterWhereILike (#title, "%" <> searchTerm <> "%")
 -- >     |> fetch
 -- > -- SELECT * FROM articles WHERE title ILIKE '%..%'
-<<<<<<< HEAD
-filterWhereILike :: forall name table model value. (KnownSymbol name, ToField value, HasField name model value, model ~ GetModelByTableName table) => (Proxy name, value) -> QueryBuilder table -> QueryBuilder table
-filterWhereILike (name, value) queryBuilder = FilterByQueryBuilder { queryBuilder, queryFilter = (columnName, LikeOp CaseInsensitive, toField value), applyLeft = Nothing, applyRight = Nothing }
-=======
 filterWhereILike :: forall name table model value queryBuilderProvider joinRegister. (KnownSymbol name, ToField value, HasField name model value, model ~ GetModelByTableName table, HasQueryBuilder queryBuilderProvider joinRegister) => (Proxy name, value) -> queryBuilderProvider table -> queryBuilderProvider table
-filterWhereILike (name, value) queryBuilderProvider = injectQueryBuilder FilterByQueryBuilder { queryBuilder, queryFilter = (columnName, LikeOp CaseInsensitive, toField value) }
->>>>>>> d97d2868
+filterWhereILike (name, value) queryBuilderProvider = injectQueryBuilder FilterByQueryBuilder { queryBuilder, queryFilter = (columnName, LikeOp CaseInsensitive, toField value), applyLeft = Nothing, applyRight = Nothing }
     where
         columnName = Text.encodeUtf8 (fieldNameToColumnName (symbolToText @name))
         queryBuilder = getQueryBuilder queryBuilderProvider
@@ -682,7 +632,7 @@
 --      |> filterWhereILikeJoinedTable @User (#name, "%Olaf%")
 -- > -- SELECT posts.* FROM posts INNER JOIN users ON posts.created_by = users.id WHERE users.name ILIKE '%Olaf%' 
 filterWhereILikeJoinedTable :: forall model table name table' model' value queryBuilderProvider joinRegister. (KnownSymbol table, KnownSymbol name, ToField value, HasField name model value, table ~ GetTableName model, model' ~ GetModelByTableName table', HasQueryBuilder queryBuilderProvider joinRegister) => (Proxy name, value) -> queryBuilderProvider table' -> queryBuilderProvider table'
-filterWhereILikeJoinedTable (name, value) queryBuilderProvider = injectQueryBuilder FilterByQueryBuilder { queryBuilder, queryFilter = (columnName, LikeOp CaseInsensitive, toField value) }
+filterWhereILikeJoinedTable (name, value) queryBuilderProvider = injectQueryBuilder FilterByQueryBuilder { queryBuilder, queryFilter = (columnName, LikeOp CaseInsensitive, toField value), applyLeft = Nothing, applyRight = Nothing }
     where
         columnName = Text.encodeUtf8 (symbolToText @table) <> "." <> Text.encodeUtf8 (fieldNameToColumnName (symbolToText @name))
         queryBuilder = getQueryBuilder queryBuilderProvider
@@ -697,13 +647,8 @@
 -- >     |> filterWhereMatches (#name, "^(M(rs|r|iss)|Dr|Sir). ")
 -- >     |> fetch
 -- > -- SELECT * FROM articles WHERE title ~ '^(M(rs|r|iss)|Dr|Sir). '
-<<<<<<< HEAD
-filterWhereMatches :: forall name table model value. (KnownSymbol name, ToField value, HasField name model value, model ~ GetModelByTableName table) => (Proxy name, value) -> QueryBuilder table -> QueryBuilder table
-filterWhereMatches (name, value) queryBuilder = FilterByQueryBuilder { queryBuilder, queryFilter = (columnName, MatchesOp CaseSensitive, toField value), applyLeft = Nothing, applyRight = Nothing }
-=======
 filterWhereMatches :: forall name table model value queryBuilderProvider joinRegister. (KnownSymbol name, ToField value, HasField name model value, table ~ GetTableName model, HasQueryBuilder queryBuilderProvider joinRegister) => (Proxy name, value) -> queryBuilderProvider table -> queryBuilderProvider table
-filterWhereMatches (name, value) queryBuilderProvider = injectQueryBuilder FilterByQueryBuilder { queryBuilder, queryFilter = (columnName, MatchesOp CaseSensitive, toField value) }
->>>>>>> d97d2868
+filterWhereMatches (name, value) queryBuilderProvider = injectQueryBuilder FilterByQueryBuilder { queryBuilder, queryFilter = (columnName, MatchesOp CaseSensitive, toField value), applyLeft = Nothing, applyRight = Nothing }
     where
         columnName = Text.encodeUtf8 (fieldNameToColumnName (symbolToText @name))
         queryBuilder = getQueryBuilder queryBuilderProvider
@@ -728,13 +673,8 @@
 
 
 -- | Adds a @WHERE x ~* y@ condition to the query. Case-insensitive version of 'filterWhereMatches'.
-<<<<<<< HEAD
-filterWhereIMatches :: forall name table model value. (KnownSymbol name, ToField value, HasField name model value, model ~ GetModelByTableName table) => (Proxy name, value) -> QueryBuilder table -> QueryBuilder table
-filterWhereIMatches (name, value) queryBuilder = FilterByQueryBuilder { queryBuilder, queryFilter = (columnName, MatchesOp CaseInsensitive, toField value), applyLeft = Nothing, applyRight = Nothing }
-=======
 filterWhereIMatches :: forall name table model value queryBuilderProvider joinRegister. (KnownSymbol table, KnownSymbol name, ToField value, HasField name model value, model ~ GetModelByTableName table, HasQueryBuilder queryBuilderProvider joinRegister) => (Proxy name, value) -> queryBuilderProvider table -> queryBuilderProvider table
-filterWhereIMatches (name, value) queryBuilderProvider = injectQueryBuilder FilterByQueryBuilder { queryBuilder, queryFilter = (columnName, MatchesOp CaseInsensitive, toField value) }
->>>>>>> d97d2868
+filterWhereIMatches (name, value) queryBuilderProvider = injectQueryBuilder FilterByQueryBuilder { queryBuilder, queryFilter = (columnName, MatchesOp CaseInsensitive, toField value), applyLeft = Nothing, applyRight = Nothing }
     where
         columnName = Text.encodeUtf8 (symbolToText @table) <> "." <> Text.encodeUtf8 (fieldNameToColumnName (symbolToText @name))
         queryBuilder = getQueryBuilder queryBuilderProvider
@@ -742,7 +682,7 @@
 
 -- | Case-insensitive version of 'filterWhereMatchesJoinedTable'
 filterWhereIMatchesJoinedTable :: forall model table name value queryBuilderProvider joinRegister table'. (KnownSymbol table, KnownSymbol name, ToField value, HasField name model value, table ~ GetTableName model, HasQueryBuilder queryBuilderProvider joinRegister) => (Proxy name, value) -> queryBuilderProvider table' -> queryBuilderProvider table'
-filterWhereIMatchesJoinedTable (name, value) queryBuilderProvider = injectQueryBuilder FilterByQueryBuilder { queryBuilder, queryFilter = (columnName, MatchesOp CaseInsensitive, toField value) }
+filterWhereIMatchesJoinedTable (name, value) queryBuilderProvider = injectQueryBuilder FilterByQueryBuilder { queryBuilder, queryFilter = (columnName, MatchesOp CaseInsensitive, toField value), applyLeft = Nothing, applyRight = Nothing }
     where
         columnName = Text.encodeUtf8 (symbolToText @table) <> "." <> Text.encodeUtf8 (fieldNameToColumnName (symbolToText @name))
         queryBuilder = getQueryBuilder queryBuilderProvider
@@ -760,17 +700,32 @@
 -- >     |> fetch
 -- > -- SELECT * FROM projects WHERE started_at < current_timestamp - interval '1 day'
 --
-<<<<<<< HEAD
-filterWhereSql :: forall name table model value. (KnownSymbol name, ToField value, HasField name model value, model ~ GetModelByTableName table) => (Proxy name, ByteString) -> QueryBuilder table -> QueryBuilder table
-filterWhereSql (name, sqlCondition) queryBuilder = FilterByQueryBuilder { queryBuilder, queryFilter = (columnName, SqlOp, Plain (Builder.byteString sqlCondition)), applyLeft = Nothing, applyRight = Nothing }
-=======
 filterWhereSql :: forall name table model value queryBuilderProvider joinRegister. (KnownSymbol name, ToField value, HasField name model value, model ~ GetModelByTableName table, HasQueryBuilder queryBuilderProvider joinRegister) => (Proxy name, ByteString) -> queryBuilderProvider table -> queryBuilderProvider table
-filterWhereSql (name, sqlCondition) queryBuilderProvider = injectQueryBuilder FilterByQueryBuilder { queryBuilder, queryFilter = (columnName, SqlOp, Plain (Builder.byteString sqlCondition)) }
->>>>>>> d97d2868
+filterWhereSql (name, sqlCondition) queryBuilderProvider = injectQueryBuilder FilterByQueryBuilder { queryBuilder, queryFilter = (columnName, SqlOp, Plain (Builder.byteString sqlCondition)), applyLeft = Nothing, applyRight = Nothing }
     where
         columnName = Text.encodeUtf8 (fieldNameToColumnName (symbolToText @name))
         queryBuilder = getQueryBuilder queryBuilderProvider
 {-# INLINE filterWhereSql #-}
+
+-- | Adds a @WHERE LOWER(x) = LOWER(y)@ condition to the query.
+--
+-- __Example:__ Get a user by an email address, ignoring case
+--
+-- > user <- query @User
+-- >     |> filterWhereCaseInsensitive (#email, "marc@digitallyinduced.com")
+-- >     |> fetchOne
+-- > -- SELECT * FROM users WHERE LOWER(email) = 'marc@digitallyinduced.com'
+--
+-- For high performance it's best to have an index for @LOWER(field)@ in your Schema.sql
+--
+-- >>> CREATE UNIQUE INDEX users_email_index ON users ((LOWER(email)));
+--
+filterWhereCaseInsensitive :: forall name table model value queryBuilderProvider joinRegister. (KnownSymbol name, ToField value, HasField name model value, EqOrIsOperator value, model ~ GetModelByTableName table, HasQueryBuilder queryBuilderProvider joinRegister) => (Proxy name, value) -> queryBuilderProvider table -> queryBuilderProvider table
+filterWhereCaseInsensitive (name, value) queryBuilderProvider = injectQueryBuilder FilterByQueryBuilder { queryBuilder, queryFilter = (columnName, toEqOrIsOperator value, toField value), applyLeft = Just "LOWER", applyRight = Just "LOWER" }
+    where
+        columnName = Text.encodeUtf8 (fieldNameToColumnName (symbolToText @name))
+        queryBuilder = getQueryBuilder queryBuilderProvider
+{-# INLINE filterWhereCaseInsensitive #-}
 
 -- | Joins a table to an existing QueryBuilder (or something holding a QueryBuilder) on the specified columns. Example:
 -- >    query @Posts 
@@ -969,25 +924,6 @@
         columnName = Text.encodeUtf8 (fieldNameToColumnName (symbolToText @name))
 {-# INLINE distinctOn #-}
 
--- | Adds a @WHERE LOWER(x) = LOWER(y)@ condition to the query.
---
--- __Example:__ Get a user by an email address, ignoring case
---
--- > user <- query @User
--- >     |> filterWhereCaseInsensitive (#email, "marc@digitallyinduced.com")
--- >     |> fetchOne
--- > -- SELECT * FROM users WHERE LOWER(email) = 'marc@digitallyinduced.com'
---
--- For high performance it's best to have an index for @LOWER(field)@ in your Schema.sql
---
--- >>> CREATE UNIQUE INDEX users_email_index ON users ((LOWER(email)));
---
-filterWhereCaseInsensitive :: forall name table model value. (KnownSymbol name, ToField value, HasField name model value, EqOrIsOperator value, model ~ GetModelByTableName table) => (Proxy name, value) -> QueryBuilder table -> QueryBuilder table
-filterWhereCaseInsensitive (name, value) queryBuilder = FilterByQueryBuilder { queryBuilder, queryFilter = (columnName, toEqOrIsOperator value, toField value), applyLeft = Just "LOWER", applyRight = Just "LOWER" }
-    where
-        columnName = Text.encodeUtf8 (fieldNameToColumnName (symbolToText @name))
-{-# INLINE filterWhereCaseInsensitive #-}
-
 -- | Helper to deal with @some_field IS NULL@ and @some_field = 'some value'@
 class EqOrIsOperator value where toEqOrIsOperator :: value -> FilterOperator
 instance {-# OVERLAPS #-} EqOrIsOperator (Maybe something) where toEqOrIsOperator Nothing = IsOp; toEqOrIsOperator (Just _) = EqOp
