{-# LANGUAGE BangPatterns, TypeFamilies, DataKinds, PolyKinds, TypeApplications, ScopedTypeVariables, TypeInType, ConstraintKinds, TypeOperators, GADTs, UndecidableInstances, StandaloneDeriving, FunctionalDependencies, FlexibleContexts, InstanceSigs, AllowAmbiguousTypes, DeriveAnyClass #-}
{-|
Module: IHP.QueryBuilder
Description:  Tool to build simple sql queries
Copyright: (c) digitally induced GmbH, 2020

QueryBuilder is mainly used for doing simple `SELECT` sql queries. It allows dynamic
creation of sql queries in a type safe way.

For more complex sql queries, use 'IHP.ModelSupport.sqlQuery'.
-}
module IHP.QueryBuilder
( query
, QueryBuilder (..)
, In (In)
, orderBy
, orderByAsc
, orderByDesc
, limit
, offset
, queryUnion
, queryOr
, DefaultScope (..)
, filterWhere
, filterWhereNot
, filterWhereIn
, filterWhereNotIn
, filterWhereLike
, filterWhereILike
, filterWhereMatches
, filterWhereIMatches
, filterWhereJoinedTable
, filterWhereInJoinedTable
, filterWhereNotInJoinedTable
, filterWhereLikeJoinedTable
, filterWhereILikeJoinedTable
, filterWhereMatchesJoinedTable
, filterWhereIMatchesJoinedTable
, EqOrIsOperator
, filterWhereSql
, FilterPrimaryKey (..)
, distinctOn
, distinct
, toSQL
, toSQL'
, buildQuery
, innerJoin
, innerJoinThirdTable
, HasQueryBuilder
, JoinQueryBuilderWrapper
, NoJoinQueryBuilderWrapper
, getQueryBuilder
)
where

import IHP.Prelude
import Database.PostgreSQL.Simple (Connection)
import Database.PostgreSQL.Simple.Types (Query (Query), In (In))
import Database.PostgreSQL.Simple.FromField hiding (Field, name)
import Database.PostgreSQL.Simple.ToField
import qualified Database.PostgreSQL.Simple as PG
import qualified Database.PostgreSQL.Simple.Types as PG
import GHC.OverloadedLabels
import IHP.ModelSupport
import qualified Data.ByteString.Builder as Builder
import IHP.HSX.ToHtml
import qualified Data.ByteString.Char8 as ByteString
import qualified Data.ByteString.Lazy as LByteString
import qualified Control.DeepSeq as DeepSeq
import qualified Data.Text.Encoding as Text

class DefaultScope table where
    defaultScope :: QueryBuilder table -> QueryBuilder table

instance {-# OVERLAPPABLE #-} DefaultScope table where
    {-# INLINE defaultScope #-}
    defaultScope queryBuilder = queryBuilder

instance Default (QueryBuilder table) where
    {-# INLINE def #-}
    def = NewQueryBuilder

data MatchSensitivity = CaseSensitive | CaseInsensitive deriving (Show, Eq)

data FilterOperator
    = EqOp -- ^ @col = val@
    | NotEqOp -- ^ @col != val@
    | InOp -- ^ @col IN (set)@
    | NotInOp -- ^ @col NOT IN (set)@
    | IsOp -- ^ @col IS val@
    | IsNotOp -- ^ @col IS NOT val@
    | LikeOp !MatchSensitivity -- ^ @col LIKE val@
    | NotLikeOp !MatchSensitivity -- ^ @col NOT LIKE val@
    | MatchesOp !MatchSensitivity -- ^ @col ~ pattern@
    | SqlOp -- ^ Used by 'filterWhereSql'
    deriving (Show, Eq)


compileOperator :: FilterOperator -> ByteString
compileOperator EqOp = "="
compileOperator NotEqOp = "!="
compileOperator InOp = "IN"
compileOperator NotInOp = "NOT IN"
compileOperator IsOp = "IS"
compileOperator IsNotOp = "IS NOT"
compileOperator (LikeOp CaseSensitive) = "LIKE"
compileOperator (LikeOp CaseInsensitive) = "ILIKE"
compileOperator (NotLikeOp CaseSensitive) = "NOT LIKE"
compileOperator (NotLikeOp CaseInsensitive) = "NOT ILIKE"
compileOperator (MatchesOp CaseSensitive) = " ~ "
compileOperator (MatchesOp CaseInsensitive) = " ~* "
compileOperator SqlOp = ""
{-# INLINE compileOperator #-}

-- | Returns the "NOT" version of an operator
--
-- >>> negateFilterOperator EqOp
-- NotEqOp
--
negateFilterOperator :: FilterOperator -> FilterOperator
negateFilterOperator EqOp = NotEqOp
negateFilterOperator InOp = NotInOp
negateFilterOperator IsOp = IsNotOp
negateFilterOperator (LikeOp matchSensitivity) = (NotLikeOp matchSensitivity)
negateFilterOperator (MatchesOp matchSensitivity) = error "not supported"
negateFilterOperator SqlOp = SqlOp

data OrderByClause =
    OrderByClause
    { orderByColumn :: !ByteString
    , orderByDirection :: !OrderByDirection }
    deriving (Show, Eq)

-- Types implementing a type level list to record joined tables. EmptyModelList and ConsModelList correspond to the data constructors [] and :. NoJoins is like the empty List but cannot be extended.
data NoJoins
data EmptyModelList
data ConsModelList model models

-- Type class to represent the true list type EmptyModelList ConsModelList.
class ModelList a

instance ModelList EmptyModelList
instance ModelList (ConsModelList model models)

-- Typeclass to quer containment in the type-level list.
class IsJoined a b

instance (ModelList b) => IsJoined a (ConsModelList a b)
instance {-# OVERLAPPABLE #-} (ModelList b, IsJoined a b) => IsJoined a (ConsModelList c b)

-- Class to generalise over different QueryBuilder-providing types. The actual query builder can be extracted with 'getQueryBuilder' and injected with 'injectQueryBuilder'. Also assigns a join reqister to a queryBilderProvider. 
class HasQueryBuilder queryBuilderProvider joinRegister | queryBuilderProvider -> joinRegister where
    getQueryBuilder :: queryBuilderProvider table -> QueryBuilder table
    injectQueryBuilder :: QueryBuilder table -> queryBuilderProvider table

-- Wrapper for QueryBuilders resulting from joins. Associates a joinRegister type.
newtype JoinQueryBuilderWrapper joinRegister table = JoinQueryBuilderWrapper (QueryBuilder table)

-- Wrapper for QueryBuilder that must not joins, e.g. queryUnion.
newtype NoJoinQueryBuilderWrapper table = NoJoinQueryBuilderWrapper (QueryBuilder table)

-- QueryBuilders have query builders and the join register is empty.
instance HasQueryBuilder QueryBuilder EmptyModelList where
    getQueryBuilder = id
    injectQueryBuilder = id

-- JoinQueryBuilderWrappers have query builders
instance HasQueryBuilder (JoinQueryBuilderWrapper joinRegister) joinRegister where
    getQueryBuilder (JoinQueryBuilderWrapper queryBuilder) = queryBuilder
    injectQueryBuilder queryBuilder = JoinQueryBuilderWrapper queryBuilder

-- NoJoinQueryBuilderWrapper have query builders and the join register does not allow any joins
instance HasQueryBuilder NoJoinQueryBuilderWrapper NoJoins where
    getQueryBuilder (NoJoinQueryBuilderWrapper queryBuilder) = queryBuilder
    injectQueryBuilder queryBuilder = NoJoinQueryBuilderWrapper queryBuilder

data QueryBuilder (table :: Symbol) =
    NewQueryBuilder
    | DistinctQueryBuilder   { queryBuilder :: !(QueryBuilder table) }
    | DistinctOnQueryBuilder { queryBuilder :: !(QueryBuilder table), distinctOnColumn :: !ByteString }
    | FilterByQueryBuilder   { queryBuilder :: !(QueryBuilder table), queryFilter :: !(ByteString, FilterOperator, Action) }
    | OrderByQueryBuilder    { queryBuilder :: !(QueryBuilder table), queryOrderByClause :: !OrderByClause }
    | LimitQueryBuilder      { queryBuilder :: !(QueryBuilder table), queryLimit :: !Int }
    | OffsetQueryBuilder     { queryBuilder :: !(QueryBuilder table), queryOffset :: !Int }
    | UnionQueryBuilder      { firstQueryBuilder :: !(QueryBuilder table), secondQueryBuilder :: !(QueryBuilder table) }
    | JoinQueryBuilder       { queryBuilder :: !(QueryBuilder table), join :: Join}
    deriving (Show, Eq)

data Condition = VarCondition !ByteString !Action | OrCondition !Condition !Condition | AndCondition !Condition !Condition deriving (Show, Eq)

-- | Display QueryBuilder's as their sql query inside HSX
instance KnownSymbol table => ToHtml (QueryBuilder table) where
    toHtml queryBuilder = toHtml (toSQL queryBuilder)

data Join = Join { table :: ByteString, tableJoinColumn :: ByteString, otherJoinColumn :: ByteString }
    deriving (Show, Eq)

data OrderByDirection = Asc | Desc deriving (Eq, Show)
data SQLQuery = SQLQuery
    { selectFrom :: !ByteString
    , distinctClause :: !(Maybe ByteString)
    , distinctOnClause :: !(Maybe ByteString)
    , whereCondition :: !(Maybe Condition)
    , joins :: ![Join]
    , orderByClause :: ![OrderByClause]
    , limitClause :: !(Maybe ByteString)
    , offsetClause :: !(Maybe ByteString)
    } deriving (Show, Eq)

-- | Needed for the 'Eq QueryBuilder' instance
deriving instance Eq Action

-- | Need for the 'Eq QueryBuilder' instance
--
-- You likely wonder: Why do we need the 'Eq SQLQuery' instance if this causes so much trouble?
-- This has to do with how has-many and belongs-to relations are models by the SchemaCompiler
--
-- E.g. given a table users and a table posts. Each Post belongs to a user. The schema compiler will
-- add a field 'posts :: QueryBuilder "posts"' with the default value @query |> filterWhere (#userId, get #id self)@ to all users by default.
--
-- This is needed to support syntax like this:
--
-- > user
-- >     |> get #posts
-- >     |> fetch
--
instance Eq Builder.Builder where
    a == b = (Builder.toLazyByteString a) == (Builder.toLazyByteString b)

instance SetField "selectFrom" SQLQuery ByteString where setField value sqlQuery = sqlQuery { selectFrom = value }
instance SetField "distinctClause" SQLQuery (Maybe ByteString) where setField value sqlQuery = sqlQuery { distinctClause = value }
instance SetField "distinctOnClause" SQLQuery (Maybe ByteString) where setField value sqlQuery = sqlQuery { distinctOnClause = value }
instance SetField "whereCondition" SQLQuery (Maybe Condition) where setField value sqlQuery = sqlQuery { whereCondition = value }
instance SetField "orderByClause" SQLQuery [OrderByClause] where setField value sqlQuery = sqlQuery { orderByClause = value }
instance SetField "limitClause" SQLQuery (Maybe ByteString) where setField value sqlQuery = sqlQuery { limitClause = value }
instance SetField "offsetClause" SQLQuery (Maybe ByteString) where setField value sqlQuery = sqlQuery { offsetClause = value }



-- | Represent's a @SELECT * FROM ..@ query. It's the starting point to build a query.
-- Used together with the other functions to compose a sql query.
--
-- Example:
--
-- > toSQL (query @User)
-- > -- Returns: ("SELECT id, firstname, lastname FROM users", [])
--
-- Example: Fetching all users
--
-- > allUsers <- query @User |> fetch
-- > -- Runs a 'SELECT * FROM users' query
--
-- You can use it together with 'filterWhere':
--
-- > activeUsers :: [User] <-
-- >    query @User
-- >     |> filterWhere (#active, True)
-- >     |> fetch
query :: forall model table. (table ~ GetTableName model) => DefaultScope table => QueryBuilder table
query = (defaultScope @table) NewQueryBuilder
{-# INLINE query #-}

{-# INLINE buildQuery #-}
buildQuery :: forall table queryBuilderProvider joinRegister. (KnownSymbol table, HasQueryBuilder queryBuilderProvider joinRegister) => queryBuilderProvider table -> SQLQuery
buildQuery = buildQueryHelper . getQueryBuilder 
    where
    buildQueryHelper NewQueryBuilder =
        let tableName = symbolToByteString @table
        in SQLQuery
                { selectFrom = tableName
                , distinctClause = Nothing
                , distinctOnClause = Nothing
                , whereCondition = Nothing
                , joins = []
                , orderByClause = []
                , limitClause = Nothing
                , offsetClause = Nothing
                }
    buildQueryHelper DistinctQueryBuilder { queryBuilder } = queryBuilder
            |> buildQuery
            |> setJust #distinctClause "DISTINCT"
    buildQueryHelper DistinctOnQueryBuilder { queryBuilder, distinctOnColumn } = queryBuilder
            |> buildQuery
            |> setJust #distinctOnClause ("DISTINCT ON (" <> distinctOnColumn <> ")")
    buildQueryHelper FilterByQueryBuilder { queryBuilder, queryFilter = (columnName, operator, value) } =
                let
                    condition = VarCondition (columnName <> " " <> compileOperator operator <> " ?") value
                in
                    queryBuilder
                        |> buildQuery
                        |> modify #whereCondition \case
                                Just c -> Just (AndCondition c condition)
                                Nothing -> Just condition
    buildQueryHelper OrderByQueryBuilder { queryBuilder, queryOrderByClause } = queryBuilder
            |> buildQuery
            |> modify #orderByClause (\value -> value <> [queryOrderByClause] ) -- although adding to the end of a list is bad form, these lists are very short
    buildQueryHelper LimitQueryBuilder { queryBuilder, queryLimit } =
                    queryBuilder
                    |> buildQuery
                    |> setJust #limitClause (
                            (Builder.byteString "LIMIT " <> Builder.intDec queryLimit)
                            |> Builder.toLazyByteString
                            |> LByteString.toStrict
                        )
    buildQueryHelper OffsetQueryBuilder { queryBuilder, queryOffset } = queryBuilder
            |> buildQuery
            |> setJust #offsetClause (
                    (Builder.byteString "OFFSET " <> Builder.intDec queryOffset)
                    |> Builder.toLazyByteString
                    |> LByteString.toStrict
                )
    buildQueryHelper UnionQueryBuilder { firstQueryBuilder, secondQueryBuilder } =
                let
                    firstQuery = buildQuery firstQueryBuilder
                    secondQuery = buildQuery secondQueryBuilder
                    isSimpleQuery query = null (orderByClause query) && isNothing (limitClause query) && isNothing (offsetClause query)
                    isSimpleUnion = isSimpleQuery firstQuery && isSimpleQuery secondQuery
                    unionWhere =
                        case (whereCondition firstQuery, whereCondition secondQuery) of
                            (Nothing, whereCondition) -> whereCondition
                            (whereCondition, Nothing) -> whereCondition
                            (Just firstWhere, Just secondWhere) -> Just $ OrCondition firstWhere secondWhere
                in
                    if isSimpleUnion then
                        firstQuery { whereCondition = unionWhere }
                    else
                        error "buildQuery: Union of complex queries not supported yet"
    
    buildQueryHelper JoinQueryBuilder { queryBuilder, join } =
        let 
            firstQuery = buildQuery queryBuilder
         in firstQuery { joins = join:joins firstQuery }
    
-- | Transforms a @query @@User |> ..@ expression into a SQL Query. Returns a tuple with the sql query template and it's placeholder values.
--
-- __Example:__ Get the sql query that is represented by a QueryBuilder
--
-- >>> let postsQuery = query @Post |> filterWhere (#public, True)
-- >>> toSQL postsQuery
-- ("SELECT posts.* FROM posts WHERE public = ?", [Plain "true"])
toSQL :: (KnownSymbol table, HasQueryBuilder queryBuilderProvider joinRegister) => queryBuilderProvider table -> (ByteString, [Action])
toSQL queryBuilderProvider = toSQL' (buildQuery $ getQueryBuilder queryBuilderProvider)
{-# INLINE toSQL #-}

toSQL' :: SQLQuery -> (ByteString, [Action])
toSQL' sqlQuery@SQLQuery { selectFrom, distinctClause, distinctOnClause, orderByClause, limitClause, offsetClause } =
        (DeepSeq.force theQuery, theParams)
    where
        !theQuery =
            ByteString.intercalate " " $
                catMaybes
                    [ Just "SELECT"
                    , distinctClause
                    , distinctOnClause
                    , Just selectors
                    , Just "FROM"
                    , Just fromClause
                    , joinClause
                    , whereConditions'
                    , orderByClause'
                    , limitClause
                    , offsetClause
                    ]

        selectors :: ByteString
        selectors = selectFrom <> ".*"

        fromClause :: ByteString
        fromClause = selectFrom

        !theParams =
            case whereCondition sqlQuery of
                Just condition -> compileConditionArgs condition
                Nothing -> mempty

        toQualifiedName unqualifiedName = selectFrom <> "." <> unqualifiedName

        whereConditions' = case whereCondition sqlQuery of
                Just condition -> Just $ "WHERE " <> compileConditionQuery condition
                Nothing -> Nothing

        orderByClause' :: Maybe ByteString
        orderByClause' = case orderByClause of
                [] -> Nothing
                xs -> Just ("ORDER BY " <> ByteString.intercalate "," ((map (\OrderByClause { orderByColumn, orderByDirection } -> orderByColumn <> (if orderByDirection == Desc then " DESC" else mempty)) xs)))
        joinClause :: Maybe ByteString
        joinClause = buildJoinClause $ reverse $ joins sqlQuery
        buildJoinClause :: [Join] -> Maybe ByteString
        buildJoinClause [] = Nothing
        buildJoinClause (joinClause:joinClauses) = Just $ "INNER JOIN " <> table joinClause <> " ON " <> tableJoinColumn joinClause <> " = " <>table joinClause <> "." <> otherJoinColumn joinClause <> maybe "" (" " <>) (buildJoinClause joinClauses)


{-# INLINE toSQL' #-}

{-# INLINE compileConditionQuery #-}
compileConditionQuery :: Condition -> ByteString
compileConditionQuery (VarCondition var _) =  var
compileConditionQuery (OrCondition a b) =  "(" <> compileConditionQuery a <> ") OR (" <> compileConditionQuery b <> ")"
compileConditionQuery (AndCondition a b) =  "(" <> compileConditionQuery a <> ") AND (" <> compileConditionQuery b <> ")"

{-# INLINE compileConditionArgs #-}
compileConditionArgs :: Condition -> [Action]
compileConditionArgs (VarCondition _ arg) = [arg]
compileConditionArgs (OrCondition a b) = compileConditionArgs a <> compileConditionArgs b
compileConditionArgs (AndCondition a b) = compileConditionArgs a <> compileConditionArgs b

class FilterPrimaryKey table where
    filterWhereId :: Id' table -> QueryBuilder table -> QueryBuilder table

-- | Adds a simple @WHERE x = y@ condition to the query.
--
-- __Example:__ Only show projects where @active@ is @True@.
--
-- > activeProjects <- query @Project
-- >     |> filterWhere (#active, True)
-- >     |> fetch
-- > -- SELECT * FROM projects WHERE active = True
--
-- __Example:__ Find book with title @Learn you a Haskell@.
--
-- > book <- query @Book
-- >     |> filterWhere (#title, "Learn you a Haskell")
-- >     |> fetchOne
-- > -- SELECT * FROM books WHERE name = 'Learn you a Haskell' LIMIT 1
--
--
-- __Example:__ Find active projects owned by the current user.
--
-- > projects <- query @Project
-- >     |> filterWhere (#active, True)
-- >     |> filterWhere (#currentUserId, currentUserId)
-- >     |> fetch
-- > -- SELECT * FROM projects WHERE active = true AND current_user_id = '..'
--
--
-- For dynamic conditions (e.g. involving @NOW()@), see 'filterWhereSql'.
--
-- For @WHERE x IN (a, b, c)@ conditions, take a look at 'filterWhereIn' and 'filterWhereNotIn'.
--
-- For @WHERE x LIKE a@ or @WHERE x ~ a@  conditions, see 'filterWhereLike' and 'filterWhereMatches' respectively.
-- For case-insensitive versions of these operators, see 'filterWhereILike' and 'filterWhereIMatches'.
--
-- When your condition is too complex, use a raw sql query with 'IHP.ModelSupport.sqlQuery'.
filterWhere :: forall name table model value queryBuilderProvider joinRegister. (KnownSymbol name, ToField value, HasField name model value, EqOrIsOperator value, model ~ GetModelByTableName table, HasQueryBuilder queryBuilderProvider joinRegister) => (Proxy name, value) -> queryBuilderProvider table -> queryBuilderProvider table
filterWhere (name, value) queryBuilderProvider = injectQueryBuilder FilterByQueryBuilder { queryBuilder, queryFilter = (columnName, toEqOrIsOperator value, toField value) }
    where
        columnName = Text.encodeUtf8 (fieldNameToColumnName (symbolToText @name))
        queryBuilder = getQueryBuilder queryBuilderProvider
{-# INLINE filterWhere #-}

-- | Like 'filterWhere', but takes a type argument specifying the table which holds the column that is to be compared. The column must have been joined before using 'innerJoin' or 'innerJoinThirdTable'. Example: 
--
-- __Example:__ get posts by user Tom.
--
-- > tomPosts <- query @Post
-- >                    |> innerJoin @User (#createdBy, #id)
-- >                    |> filterWhereJoinedTable @User (#name, "Tom" :: Text)
-- >                    |> fetch
-- > -- SELECT posts.* FROM posts INNER JOIN users ON posts.created_by = users.id WHERE users.name = 'Tom'
--
filterWhereJoinedTable :: forall model name table value queryBuilderProvider joinRegister table'. (KnownSymbol table, KnownSymbol name, ToField value, HasField name model value, EqOrIsOperator value, table ~ GetTableName model, HasQueryBuilder queryBuilderProvider joinRegister, IsJoined model joinRegister) => (Proxy name, value) -> queryBuilderProvider table' -> queryBuilderProvider table'
filterWhereJoinedTable (name, value) queryBuilderProvider = injectQueryBuilder FilterByQueryBuilder { queryBuilder, queryFilter = (columnName, toEqOrIsOperator value, toField value) }
    where
        columnName = Text.encodeUtf8 (symbolToText @table) <> "." <> Text.encodeUtf8 (fieldNameToColumnName (symbolToText @name))
        queryBuilder = getQueryBuilder queryBuilderProvider
{-# INLINE filterWhereJoinedTable #-}

-- | Like 'filterWhere' but negates the condition.
--
-- __Example:__ Only show projects created by other users.
--
-- > activeProjects <- query @Project
-- >     |> filterWhereNot (#userId, currentUserId)
-- >     |> fetch
-- > -- SELECT * FROM projects WHERE user_id != '23d5ea33-b28e-4f0a-99b3-77a3564a2546'
--
filterWhereNot :: forall name table model value. (KnownSymbol name, ToField value, HasField name model value, EqOrIsOperator value, model ~ GetModelByTableName table) => (Proxy name, value) -> QueryBuilder table -> QueryBuilder table
filterWhereNot (name, value) queryBuilder = FilterByQueryBuilder { queryBuilder, queryFilter = (columnName, negateFilterOperator (toEqOrIsOperator value), toField value) }
    where
        columnName = Text.encodeUtf8 (fieldNameToColumnName (symbolToText @name))
{-# INLINE filterWhereNot #-}

-- | Adds a @WHERE x IN (y)@ condition to the query.
--
-- __Example:__ Only show projects where @status@ is @Draft@ or @Active@.
--
-- > visibleProjects <- query @Project
-- >     |> filterWhereIn (#status, [Draft, Active])
-- >     |> fetch
-- > -- SELECT * FROM projects WHERE status IN ('draft', 'active')
--
-- For negation use 'filterWhereNotIn'
--
filterWhereIn :: forall name table model value queryBuilderProvider joinRegister. (KnownSymbol name, ToField value, HasField name model value, model ~ GetModelByTableName table, HasQueryBuilder queryBuilderProvider joinRegister) => (Proxy name, [value]) -> queryBuilderProvider table -> queryBuilderProvider table
filterWhereIn (name, value) queryBuilderProvider = injectQueryBuilder FilterByQueryBuilder { queryBuilder, queryFilter = (columnName, InOp, toField (In value)) }
    where
        columnName = Text.encodeUtf8 (fieldNameToColumnName (symbolToText @name))
        queryBuilder = getQueryBuilder queryBuilderProvider
{-# INLINE filterWhereIn #-}

-- | Like 'filterWhereIn', but takes a type argument specifying the table which holds the column that is compared. The table needs to have been joined before using 'innerJoin' or 'innerJoinThirdTable'.
-- 
-- __Example:__ get posts by Tom and Tim.
--
-- > tomOrTimPosts <- query @Post 
-- >    |> innerJoin @User (#createdBy, #id) 
-- >    |> filterWhereInJoinedTable @User (#name, ["Tom","Tim"]) 
-- >    |> fetch
-- > -- SELECT posts.* FROM posts INNER JOIN users ON posts.created_by = users.id WHERE users.name IN ('Tom', 'Tim') 
--
filterWhereInJoinedTable :: forall model name table value queryBuilderProvider joinRegister table'. (KnownSymbol table, KnownSymbol name, ToField value, HasField name model value, table ~ GetTableName model, HasQueryBuilder queryBuilderProvider joinRegister, IsJoined model joinRegister) => (Proxy name, [value]) -> queryBuilderProvider table' -> queryBuilderProvider table'
filterWhereInJoinedTable (name, value) queryBuilderProvider = injectQueryBuilder FilterByQueryBuilder { queryBuilder, queryFilter = (columnName, InOp, toField (In value)) }
    where
        columnName = Text.encodeUtf8 (symbolToText @table) <> "." <> Text.encodeUtf8 (fieldNameToColumnName (symbolToText @name))
        queryBuilder = getQueryBuilder queryBuilderProvider
{-# INLINE filterWhereInJoinedTable #-}


-- | Adds a @WHERE x NOT IN (y)@ condition to the query.
--
-- __Example:__ Only show projects where @status@ is not @Archived@
--
-- > visibleProjects <- query @Project
-- >     |> filterWhereNotIn (#status, [Archived])
-- >     |> fetch
-- > -- SELECT * FROM projects WHERE status NOT IN ('archived')
--
-- The inclusive version of this function is called 'filterWhereIn'.
--
filterWhereNotIn :: forall name table model value queryBuilderProvider joinRegister. (KnownSymbol name, ToField value, HasField name model value, model ~ GetModelByTableName table, HasQueryBuilder queryBuilderProvider joinRegister) => (Proxy name, [value]) -> queryBuilderProvider table -> queryBuilderProvider table
filterWhereNotIn (_, []) queryBuilder = queryBuilder -- Handle empty case by ignoring query part: `WHERE x NOT IN ()`
filterWhereNotIn (name, value) queryBuilderProvider = injectQueryBuilder FilterByQueryBuilder { queryBuilder, queryFilter = (columnName, NotInOp, toField (In value)) }
    where
        columnName = Text.encodeUtf8 (fieldNameToColumnName (symbolToText @name))
        queryBuilder = getQueryBuilder queryBuilderProvider
{-# INLINE filterWhereNotIn #-}

<<<<<<< HEAD
-- | Like 'filterWhereNotIn', but takes a type argument specifying the table which holds the column that is compared. The table needs to have been joined before using innerJoin or innerJoinThirdTable.
=======
-- | Like 'filterWhereNotIn', but takes a type argument specifying the table which holds the column that is compared. The table needs to have been joined before using 'innerJoin' or 'innerJoinThirdTable'.
>>>>>>> b8a157b5
--
-- __Example:__ get posts by users not named Tom or Tim.
--
-- > notTomOrTimPosts <- query @Post
-- >    |> innerJoin @User (#createdBy, #id)
-- >    |> filterWhereNotInJoinedTable @User (#name, ["Tom","Tim"])
-- >    |> fetch
-- > -- SELECT posts.* FROM posts INNER JOIN users ON posts.created_by = users.id WHERE users.name NOT IN ('Tom', 'Tim')
filterWhereNotInJoinedTable :: forall model name table  value queryBuilderProvider joinRegister table'. (KnownSymbol table, KnownSymbol name, ToField value, HasField name model value, table ~ GetTableName model, HasQueryBuilder queryBuilderProvider joinRegister) => (Proxy name, [value]) -> queryBuilderProvider table' -> queryBuilderProvider table'
filterWhereNotInJoinedTable (_, []) queryBuilderProvider = queryBuilderProvider -- Handle empty case by ignoring query part: `WHERE x NOT IN ()`
filterWhereNotInJoinedTable (name, value) queryBuilderProvider = injectQueryBuilder FilterByQueryBuilder { queryBuilder, queryFilter = (columnName, NotInOp, toField (In value)) }
    where
        columnName = Text.encodeUtf8 (symbolToText @table) <> "." <> Text.encodeUtf8 (fieldNameToColumnName (symbolToText @name))
        queryBuilder = getQueryBuilder queryBuilderProvider
{-# INLINE filterWhereNotInJoinedTable #-}


-- | Adds a @WHERE x LIKE y@ condition to the query.
--
-- __Example:__ Find titles matching search term.
--
-- > articles <- query @Article
-- >     |> filterWhereLike (#title, "%" <> searchTerm <> "%")
-- >     |> fetch
-- > -- SELECT * FROM articles WHERE title LIKE '%..%'
filterWhereLike :: forall name table model value queryBuilderProvider joinRegister. (KnownSymbol name, ToField value, HasField name model value, model ~ GetModelByTableName table, HasQueryBuilder queryBuilderProvider joinRegister) => (Proxy name, value) -> queryBuilderProvider table -> queryBuilderProvider table
filterWhereLike (name, value) queryBuilderProvider = injectQueryBuilder FilterByQueryBuilder { queryBuilder, queryFilter = (columnName, LikeOp CaseSensitive, toField value) }
    where
        columnName = Text.encodeUtf8 (fieldNameToColumnName (symbolToText @name))
        queryBuilder = getQueryBuilder queryBuilderProvider
{-# INLINE filterWhereLike #-}

-- | Like 'filterWhereLik'e, but takes a type argument specifying the table which holds the column that is compared. The table needs to have been joined before using 'innerJoin' or 'innerJoinThirdTable'.
--
-- __Example:__ Serach for Posts by users whose name contains "olaf" (case insensitive)
--
<<<<<<< HEAD
-- > olafPosts <- query @Post |> 
-- >                innerJoin @User (#createdBy, #id) |> 
-- >                filterWhereLikeJoinedTable @User (#name, "%Olaf%") |<
-- >                fetch
=======
-- > olafPosts <- query @Post  
-- >                |> innerJoin @User (#createdBy, #id)  
-- >                |> filterWhereLikeJoinedTable @User (#name, "%Olaf%")
-- >                |> fetch
>>>>>>> b8a157b5
-- > -- SELECT posts.* FROM posts INNER JOIN users ON posts.created_by = users.id WHERE users.name LIKE '%Olaf%'
filterWhereLikeJoinedTable :: forall model name table value queryBuilderProvider joinRegister table'. (KnownSymbol name, KnownSymbol table, table ~ GetTableName model, ToField value, HasField name model value, model ~ GetModelByTableName table, HasQueryBuilder queryBuilderProvider joinRegister) => (Proxy name, value) -> queryBuilderProvider table' -> queryBuilderProvider table'
filterWhereLikeJoinedTable (name, value) queryBuilderProvider = injectQueryBuilder FilterByQueryBuilder { queryBuilder, queryFilter = (columnName, LikeOp CaseSensitive, toField value) }
    where
        columnName = Text.encodeUtf8 (symbolToText @table) <> "." <> Text.encodeUtf8 (fieldNameToColumnName (symbolToText @name))
        queryBuilder = getQueryBuilder queryBuilderProvider
{-# INLINE filterWhereLikeJoinedTable #-}


-- | Adds a @WHERE x ILIKE y@ condition to the query. Case-insensitive version of 'filterWhereLike'.
--
-- __Example:__ Find titles matching search term.
--
-- > articles <- query @Article
-- >     |> filterWhereILike (#title, "%" <> searchTerm <> "%")
-- >     |> fetch
-- > -- SELECT * FROM articles WHERE title ILIKE '%..%'
filterWhereILike :: forall name table model value queryBuilderProvider joinRegister. (KnownSymbol name, ToField value, HasField name model value, model ~ GetModelByTableName table, HasQueryBuilder queryBuilderProvider joinRegister) => (Proxy name, value) -> queryBuilderProvider table -> queryBuilderProvider table
filterWhereILike (name, value) queryBuilderProvider = injectQueryBuilder FilterByQueryBuilder { queryBuilder, queryFilter = (columnName, LikeOp CaseInsensitive, toField value) }
    where
        columnName = Text.encodeUtf8 (fieldNameToColumnName (symbolToText @name))
        queryBuilder = getQueryBuilder queryBuilderProvider
{-# INLINE filterWhereILike #-}

-- | Like 'filterWhereILike'; case-insensitive version of filterWhereLikeJoinedTable, takes a type argument specifying the table which holds the column that is compared. The table needs to have been joined before using 'innerJoin' or 'innerJoinThirdTable'.
--
-- __Example:__ Serach for Posts by users whose name contains "olaf" (case insensitive)
--
-- > olafPosts <- 
<<<<<<< HEAD
-- >    query @Post |> 
--      innerJoin @User (#createdBy, #id) |> 
--      filterWhereILikeJoinedTable @User (#name, "%Olaf%")
=======
-- >    query @Post  
--      |> innerJoin @User (#createdBy, #id) 
--      |> filterWhereILikeJoinedTable @User (#name, "%Olaf%")
>>>>>>> b8a157b5
-- > -- SELECT posts.* FROM posts INNER JOIN users ON posts.created_by = users.id WHERE users.name ILIKE '%Olaf%' 
filterWhereILikeJoinedTable :: forall model table name table' model' value queryBuilderProvider joinRegister. (KnownSymbol table, KnownSymbol name, ToField value, HasField name model value, table ~ GetTableName model, model' ~ GetModelByTableName table', HasQueryBuilder queryBuilderProvider joinRegister) => (Proxy name, value) -> queryBuilderProvider table' -> queryBuilderProvider table'
filterWhereILikeJoinedTable (name, value) queryBuilderProvider = injectQueryBuilder FilterByQueryBuilder { queryBuilder, queryFilter = (columnName, LikeOp CaseInsensitive, toField value) }
    where
        columnName = Text.encodeUtf8 (symbolToText @table) <> "." <> Text.encodeUtf8 (fieldNameToColumnName (symbolToText @name))
        queryBuilder = getQueryBuilder queryBuilderProvider
{-# INLINE filterWhereILikeJoinedTable #-}


-- | Adds a @WHERE x ~ y@ condition to the query.
--
-- __Example:__ Find names with titles in front.
--
-- > articles <- query @User
-- >     |> filterWhereMatches (#name, "^(M(rs|r|iss)|Dr|Sir). ")
-- >     |> fetch
-- > -- SELECT * FROM articles WHERE title ~ '^(M(rs|r|iss)|Dr|Sir). '
filterWhereMatches :: forall name table model value queryBuilderProvider joinRegister. (KnownSymbol name, ToField value, HasField name model value, table ~ GetTableName model, HasQueryBuilder queryBuilderProvider joinRegister) => (Proxy name, value) -> queryBuilderProvider table -> queryBuilderProvider table
filterWhereMatches (name, value) queryBuilderProvider = injectQueryBuilder FilterByQueryBuilder { queryBuilder, queryFilter = (columnName, MatchesOp CaseSensitive, toField value) }
    where
        columnName = Text.encodeUtf8 (fieldNameToColumnName (symbolToText @name))
        queryBuilder = getQueryBuilder queryBuilderProvider
{-# INLINE filterWhereMatches #-}

-- | Adds a @WHERE x ~ y@ condition to the query, where the column x is held by a joined table.
--
-- __Example:__ Find Posts by people with names with titles in front.
--
-- > articles <- query @Post
-- >     |> innerJoin @User (#createdBy, #id)
-- >     |> filterWhereMatchesJoinedTable (#title, "^(M(rs|r|iss|s)|Dr|Sir). ")
-- >     |> fetch
-- > -- SELECT posts.* FROM posts INNER JOIN users ON posts.created_by = users.id WHERE users.title ~ '^(M(rs|r|iss|s)|Dr|Sir). '

filterWhereMatchesJoinedTable :: forall model table name value queryBuilderProvider joinRegister table'. (KnownSymbol table, KnownSymbol name, ToField value, HasField name model value, table ~ GetTableName model, HasQueryBuilder queryBuilderProvider joinRegister) => (Proxy name, value) -> queryBuilderProvider table' -> queryBuilderProvider table'
filterWhereMatchesJoinedTable (name, value) queryBuilderProvider = injectQueryBuilder FilterByQueryBuilder { queryBuilder, queryFilter = (columnName, MatchesOp CaseSensitive, toField value) }
    where
        columnName = Text.encodeUtf8 (symbolToText @table) <> "." <> Text.encodeUtf8 (fieldNameToColumnName (symbolToText @name))
        queryBuilder = getQueryBuilder queryBuilderProvider
{-# INLINE filterWhereMatchesJoinedTable #-}


-- | Adds a @WHERE x ~* y@ condition to the query. Case-insensitive version of 'filterWhereMatches'.
filterWhereIMatches :: forall name table model value queryBuilderProvider joinRegister. (KnownSymbol table, KnownSymbol name, ToField value, HasField name model value, model ~ GetModelByTableName table, HasQueryBuilder queryBuilderProvider joinRegister) => (Proxy name, value) -> queryBuilderProvider table -> queryBuilderProvider table
filterWhereIMatches (name, value) queryBuilderProvider = injectQueryBuilder FilterByQueryBuilder { queryBuilder, queryFilter = (columnName, MatchesOp CaseInsensitive, toField value) }
    where
        columnName = Text.encodeUtf8 (symbolToText @table) <> "." <> Text.encodeUtf8 (fieldNameToColumnName (symbolToText @name))
        queryBuilder = getQueryBuilder queryBuilderProvider
{-# INLINE filterWhereIMatches #-}

-- | Case-insensitive version of 'filterWhereMatchesJoinedTable'
filterWhereIMatchesJoinedTable :: forall model table name value queryBuilderProvider joinRegister table'. (KnownSymbol table, KnownSymbol name, ToField value, HasField name model value, table ~ GetTableName model, HasQueryBuilder queryBuilderProvider joinRegister) => (Proxy name, value) -> queryBuilderProvider table' -> queryBuilderProvider table'
filterWhereIMatchesJoinedTable (name, value) queryBuilderProvider = injectQueryBuilder FilterByQueryBuilder { queryBuilder, queryFilter = (columnName, MatchesOp CaseInsensitive, toField value) }
    where
        columnName = Text.encodeUtf8 (symbolToText @table) <> "." <> Text.encodeUtf8 (fieldNameToColumnName (symbolToText @name))
        queryBuilder = getQueryBuilder queryBuilderProvider
{-# INLINE filterWhereIMatchesJoinedTable #-}


-- | Allows to add a custom raw sql where condition
--
-- If your query cannot be represented with 'filterWhereSql', take a look at 'IHP.ModelSupport.sqlQuery'.
--
-- __Example:__ Fetching all projects created in the last 24 hours.
--
-- > latestProjects <- query @Project
-- >     |> filterWhereSql (#startedAt, "< current_timestamp - interval '1 day'")
-- >     |> fetch
-- > -- SELECT * FROM projects WHERE started_at < current_timestamp - interval '1 day'
--
filterWhereSql :: forall name table model value queryBuilderProvider joinRegister. (KnownSymbol name, ToField value, HasField name model value, model ~ GetModelByTableName table, HasQueryBuilder queryBuilderProvider joinRegister) => (Proxy name, ByteString) -> queryBuilderProvider table -> queryBuilderProvider table
filterWhereSql (name, sqlCondition) queryBuilderProvider = injectQueryBuilder FilterByQueryBuilder { queryBuilder, queryFilter = (columnName, SqlOp, Plain (Builder.byteString sqlCondition)) }
    where
        columnName = Text.encodeUtf8 (fieldNameToColumnName (symbolToText @name))
        queryBuilder = getQueryBuilder queryBuilderProvider
{-# INLINE filterWhereSql #-}

-- | Joins a table to an existing QueryBuilder (or something holding a QueryBuilder) on the specified columns. Example:
-- >    query @Posts 
-- > |> innerJoin @Users (#author, #id)
-- > -- SELECT users.* FROM users INNER JOIN posts ON users.id = posts.author ...
innerJoin :: forall model' table' name' value' model table name value queryBuilderProvider joinRegister.
                            (
                                KnownSymbol name, 
                                KnownSymbol table,
                                HasField name model value,
                                KnownSymbol name', 
                                KnownSymbol table',
                                HasQueryBuilder queryBuilderProvider joinRegister,
                                ModelList joinRegister,
                                HasField name' model' value', 
                                value ~ value',
                                model ~ GetModelByTableName table,
                                table' ~ GetTableName model'
                            ) => (Proxy name, Proxy name') -> queryBuilderProvider table -> JoinQueryBuilderWrapper (ConsModelList model' joinRegister) table 
innerJoin (name, name') queryBuilderProvider = injectQueryBuilder $ JoinQueryBuilder (getQueryBuilder queryBuilderProvider) $ Join joinTableName leftJoinColumn rightJoinColumn 
    where 
        baseTableName = symbolToByteString @table
        joinTableName = symbolToByteString @table'
        leftJoinColumn = baseTableName <> "." <> (Text.encodeUtf8 . fieldNameToColumnName) (symbolToText @name)
        rightJoinColumn = (Text.encodeUtf8 . fieldNameToColumnName) (symbolToText @name')
{-# INLINE innerJoin #-}

-- | Joins a table on a column held by a previously joined table. Example:
-- > query @Posts 
-- > |> innerJoin @Users (#author, #id)
-- > |> innerJoinThirdTable @City @Users (#id, #homeTown)
-- > -- SELECT posts.* FROM posts INNER JOIN users ON posts.author = users.id INNER JOIN cities ON user.home_town = cities.id
--
innerJoinThirdTable :: forall model model' name name' value value' table table' baseTable baseModel queryBuilderProvider joinRegister.
                        ( 
                            KnownSymbol name,
                            KnownSymbol table,
                            HasField name model value,
                            KnownSymbol name',
                            KnownSymbol table',
                            HasQueryBuilder queryBuilderProvider joinRegister,
                            ModelList joinRegister,
                            HasField name' model' value',
                            value ~ value',
                            table ~ GetTableName model,
                            table' ~ GetTableName model',
                            baseModel ~ GetModelByTableName baseTable 
                        ) => (Proxy name, Proxy name') -> queryBuilderProvider baseTable -> JoinQueryBuilderWrapper (ConsModelList model joinRegister) baseTable
innerJoinThirdTable (name, name') queryBuilderProvider = injectQueryBuilder $ JoinQueryBuilder (getQueryBuilder queryBuilderProvider) $ Join joinTableName leftJoinColumn rightJoinColumn
     where 
        baseTableName = symbolToByteString @table'
        joinTableName = symbolToByteString @table
        leftJoinColumn = baseTableName <> "." <> (Text.encodeUtf8 . fieldNameToColumnName) (symbolToText @name')
        rightJoinColumn = (Text.encodeUtf8 . fieldNameToColumnName) (symbolToText @name)
{-# INLINE innerJoinThirdTable #-}
                       


-- | Adds an @ORDER BY .. ASC@ to your query.
--
-- Use 'orderByDesc' for descending order.
--
-- __Example:__ Fetch the 10 oldest books.
--
-- > query @Book
-- >     |> orderBy #createdAt
-- >     |> limit 10
-- >     |> fetch
-- > -- SELECT * FROM books LIMIT 10 ORDER BY created_at ASC
orderByAsc :: forall name model table value queryBuilderProvider joinRegister. (KnownSymbol name, HasField name model value, model ~ GetModelByTableName table, HasQueryBuilder queryBuilderProvider joinRegister) => Proxy name -> queryBuilderProvider table -> queryBuilderProvider table
orderByAsc !name queryBuilderProvider = injectQueryBuilder OrderByQueryBuilder { queryBuilder, queryOrderByClause = OrderByClause { orderByColumn = columnName, orderByDirection = Asc } }
    where
        columnName = Text.encodeUtf8 (fieldNameToColumnName (symbolToText @name))
        queryBuilder = getQueryBuilder queryBuilderProvider
{-# INLINE orderByAsc #-}

-- | Adds an @ORDER BY .. DESC@ to your query.
--
-- Use 'orderBy' for ascending order.
--
-- __Example:__ Fetch the 10 newest projects (ordered by creation time).
--
-- > query @Project
-- >     |> orderBy #createdAt
-- >     |> limit 10
-- >     |> fetch
-- > -- SELECT * FROM projects LIMIT 10 ORDER BY created_at DESC
orderByDesc :: forall name model table value queryBuilderProvider joinRegister. (KnownSymbol name, HasField name model value, model ~ GetModelByTableName table, HasQueryBuilder queryBuilderProvider joinRegister) => Proxy name -> queryBuilderProvider table -> queryBuilderProvider table
orderByDesc !name queryBuilderProvider = injectQueryBuilder OrderByQueryBuilder { queryBuilder, queryOrderByClause = OrderByClause { orderByColumn = columnName, orderByDirection = Desc } }
    where
        columnName = Text.encodeUtf8 (fieldNameToColumnName (symbolToText @name))
        queryBuilder = getQueryBuilder queryBuilderProvider
{-# INLINE orderByDesc #-}

-- | Alias for 'orderByAsc'
orderBy :: (KnownSymbol name, HasField name model value, model ~ GetModelByTableName table, HasQueryBuilder queryBuilderProvider joinRegister) => Proxy name -> queryBuilderProvider table -> queryBuilderProvider table
orderBy !name = orderByAsc name
{-# INLINE orderBy #-}

-- | Adds an @LIMIT ..@ to your query.
--
--
-- __Example:__ Fetch 10 posts
--
-- > query @Post
-- >     |> limit 10
-- >     |> fetch
-- > -- SELECT * FROM posts LIMIT 10
limit :: (HasQueryBuilder queryBuilderProvider joinRegister) => Int -> queryBuilderProvider model -> queryBuilderProvider model
limit !queryLimit queryBuilderProvider = injectQueryBuilder LimitQueryBuilder { queryBuilder, queryLimit }
    where
        queryBuilder = getQueryBuilder queryBuilderProvider
{-# INLINE limit #-}

-- | Adds an @OFFSET ..@ to your query. Most often used together with @LIMIT...@
--
--
-- __Example:__ Fetch posts 10-20
--
-- > query @Post
-- >     |> limit 10
-- >     |> offset 10
-- >     |> fetch
-- > -- SELECT * FROM posts LIMIT 10 OFFSET 10
offset :: (HasQueryBuilder queryBuilderProvider joinRegister) => Int -> queryBuilderProvider model -> queryBuilderProvider model
offset !queryOffset queryBuilderProvider = injectQueryBuilder OffsetQueryBuilder { queryBuilder, queryOffset }
    where
        queryBuilder = getQueryBuilder queryBuilderProvider
{-# INLINE offset #-}

-- | Merges the results of two query builders.
--
-- Take a look at ‘queryOr'  as well, as this might be a bit shorter.
--
-- __Example:__ Return all pages owned by the user or owned by the users team.
--
-- > let userPages = query @Page |> filterWhere (#ownerId, currentUserId)
-- > let teamPages = query @Page |> filterWhere (#teamId, currentTeamId)
-- > pages <- queryUnion userPages teamPages |> fetch
-- > -- (SELECT * FROM pages WHERE owner_id = '..') UNION (SELECT * FROM pages WHERE team_id = '..')
queryUnion :: (HasQueryBuilder queryBuilderProvider joinRegister, HasQueryBuilder r joinRegister') => queryBuilderProvider model -> r model -> NoJoinQueryBuilderWrapper model
queryUnion firstQueryBuilderProvider secondQueryBuilderProvider = NoJoinQueryBuilderWrapper (UnionQueryBuilder { firstQueryBuilder, secondQueryBuilder })
    where
        firstQueryBuilder = getQueryBuilder firstQueryBuilderProvider
        secondQueryBuilder = getQueryBuilder secondQueryBuilderProvider

    
{-# INLINE queryUnion #-}


-- | Adds an @a OR b@ condition
--
-- __Example:__ Return all pages owned by the user or public.
--
-- > query @Page
-- >     |> queryOr
-- >         (filterWhere (#createdBy, currentUserId))
-- >         (filterWhere (#public, True))
-- >     |> fetch
-- > -- SELECT * FROM pages WHERE created_by = '..' OR public = True
queryOr :: (HasQueryBuilder queryBuilderProvider joinRegister, HasQueryBuilder queryBUilderProvider'' joinRegister'', HasQueryBuilder queryBuilderProvider''' joinRegister''') => (queryBuilderProvider model -> queryBuilderProvider''' model) -> (queryBuilderProvider model -> queryBUilderProvider'' model) -> queryBuilderProvider model -> NoJoinQueryBuilderWrapper model 
queryOr firstQuery secondQuery queryBuilder = NoJoinQueryBuilderWrapper 
    (UnionQueryBuilder { 
        firstQueryBuilder = getQueryBuilder $ firstQuery queryBuilder, 
        secondQueryBuilder = getQueryBuilder $ secondQuery queryBuilder}
    )
{-# INLINE queryOr #-}

-- | Adds a @DISTINCT@ to your query.
--
-- Use 'distinct' to remove all duplicate rows from the result
--
-- __Example:__ Fetch distinct books
--
-- > query @Book
-- >     |> distinct
-- >     |> fetch
-- > -- SELECT DISTINCT * FROM books
distinct :: (HasQueryBuilder queryBuilderProvider joinRegister) => queryBuilderProvider table -> queryBuilderProvider table
distinct = injectQueryBuilder . DistinctQueryBuilder . getQueryBuilder
{-# INLINE distinct #-}

-- | Adds an @DISTINCT ON .. to your query.
--
-- Use 'distinctOn' to return a single row for each distinct value provided.
--
-- __Example:__ Fetch one book for each categoryId field
--
-- > query @Book
-- >     |> distinctOn #categoryId
-- >     |> fetch
-- > -- SELECT DISTINCT ON (category_id) * FROM books
distinctOn :: forall name model value table queryBuilderProvider joinRegister. (KnownSymbol name, HasField name model value, model ~ GetModelByTableName table, HasQueryBuilder queryBuilderProvider joinRegister) => Proxy name -> queryBuilderProvider table -> queryBuilderProvider table
distinctOn !name queryBuilderProvider = injectQueryBuilder DistinctOnQueryBuilder { distinctOnColumn = columnName, queryBuilder = getQueryBuilder queryBuilderProvider}
    where
        columnName = Text.encodeUtf8 (fieldNameToColumnName (symbolToText @name))
{-# INLINE distinctOn #-}



-- | Helper to deal with @some_field IS NULL@ and @some_field = 'some value'@
class EqOrIsOperator value where toEqOrIsOperator :: value -> FilterOperator
instance {-# OVERLAPS #-} EqOrIsOperator (Maybe something) where toEqOrIsOperator Nothing = IsOp; toEqOrIsOperator (Just _) = EqOp
instance {-# OVERLAPPABLE #-} EqOrIsOperator otherwise where toEqOrIsOperator _ = EqOp<|MERGE_RESOLUTION|>--- conflicted
+++ resolved
@@ -535,11 +535,7 @@
         queryBuilder = getQueryBuilder queryBuilderProvider
 {-# INLINE filterWhereNotIn #-}
 
-<<<<<<< HEAD
--- | Like 'filterWhereNotIn', but takes a type argument specifying the table which holds the column that is compared. The table needs to have been joined before using innerJoin or innerJoinThirdTable.
-=======
 -- | Like 'filterWhereNotIn', but takes a type argument specifying the table which holds the column that is compared. The table needs to have been joined before using 'innerJoin' or 'innerJoinThirdTable'.
->>>>>>> b8a157b5
 --
 -- __Example:__ get posts by users not named Tom or Tim.
 --
@@ -576,17 +572,10 @@
 --
 -- __Example:__ Serach for Posts by users whose name contains "olaf" (case insensitive)
 --
-<<<<<<< HEAD
--- > olafPosts <- query @Post |> 
--- >                innerJoin @User (#createdBy, #id) |> 
--- >                filterWhereLikeJoinedTable @User (#name, "%Olaf%") |<
--- >                fetch
-=======
 -- > olafPosts <- query @Post  
 -- >                |> innerJoin @User (#createdBy, #id)  
 -- >                |> filterWhereLikeJoinedTable @User (#name, "%Olaf%")
 -- >                |> fetch
->>>>>>> b8a157b5
 -- > -- SELECT posts.* FROM posts INNER JOIN users ON posts.created_by = users.id WHERE users.name LIKE '%Olaf%'
 filterWhereLikeJoinedTable :: forall model name table value queryBuilderProvider joinRegister table'. (KnownSymbol name, KnownSymbol table, table ~ GetTableName model, ToField value, HasField name model value, model ~ GetModelByTableName table, HasQueryBuilder queryBuilderProvider joinRegister) => (Proxy name, value) -> queryBuilderProvider table' -> queryBuilderProvider table'
 filterWhereLikeJoinedTable (name, value) queryBuilderProvider = injectQueryBuilder FilterByQueryBuilder { queryBuilder, queryFilter = (columnName, LikeOp CaseSensitive, toField value) }
@@ -616,15 +605,9 @@
 -- __Example:__ Serach for Posts by users whose name contains "olaf" (case insensitive)
 --
 -- > olafPosts <- 
-<<<<<<< HEAD
--- >    query @Post |> 
---      innerJoin @User (#createdBy, #id) |> 
---      filterWhereILikeJoinedTable @User (#name, "%Olaf%")
-=======
 -- >    query @Post  
 --      |> innerJoin @User (#createdBy, #id) 
 --      |> filterWhereILikeJoinedTable @User (#name, "%Olaf%")
->>>>>>> b8a157b5
 -- > -- SELECT posts.* FROM posts INNER JOIN users ON posts.created_by = users.id WHERE users.name ILIKE '%Olaf%' 
 filterWhereILikeJoinedTable :: forall model table name table' model' value queryBuilderProvider joinRegister. (KnownSymbol table, KnownSymbol name, ToField value, HasField name model value, table ~ GetTableName model, model' ~ GetModelByTableName table', HasQueryBuilder queryBuilderProvider joinRegister) => (Proxy name, value) -> queryBuilderProvider table' -> queryBuilderProvider table'
 filterWhereILikeJoinedTable (name, value) queryBuilderProvider = injectQueryBuilder FilterByQueryBuilder { queryBuilder, queryFilter = (columnName, LikeOp CaseInsensitive, toField value) }
