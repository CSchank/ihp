--- conflicted
+++ resolved
@@ -599,13 +599,8 @@
 -- >                |> filterWhereLikeJoinedTable @User (#name, "%Olaf%")
 -- >                |> fetch
 -- > -- SELECT posts.* FROM posts INNER JOIN users ON posts.created_by = users.id WHERE users.name LIKE '%Olaf%'
-<<<<<<< HEAD
 filterWhereLikeJoinedTable :: forall model name table value queryBuilderProvider joinRegister table'. (KnownSymbol name, KnownSymbol table, table ~ GetTableName model, ToField value, HasField name model value, model ~ GetModelByTableName table, HasQueryBuilder queryBuilderProvider joinRegister, IsJoined model joinRegister) => (Proxy name, value) -> queryBuilderProvider table' -> queryBuilderProvider table'
-filterWhereLikeJoinedTable (name, value) queryBuilderProvider = injectQueryBuilder FilterByQueryBuilder { queryBuilder, queryFilter = (columnName, LikeOp CaseSensitive, toField value) }
-=======
-filterWhereLikeJoinedTable :: forall model name table value queryBuilderProvider joinRegister table'. (KnownSymbol name, KnownSymbol table, table ~ GetTableName model, ToField value, HasField name model value, model ~ GetModelByTableName table, HasQueryBuilder queryBuilderProvider joinRegister) => (Proxy name, value) -> queryBuilderProvider table' -> queryBuilderProvider table'
 filterWhereLikeJoinedTable (name, value) queryBuilderProvider = injectQueryBuilder FilterByQueryBuilder { queryBuilder, queryFilter = (columnName, LikeOp CaseSensitive, toField value), applyLeft = Nothing, applyRight = Nothing }
->>>>>>> 973fa497
     where
         columnName = Text.encodeUtf8 (symbolToText @table) <> "." <> Text.encodeUtf8 (fieldNameToColumnName (symbolToText @name))
         queryBuilder = getQueryBuilder queryBuilderProvider
@@ -636,13 +631,8 @@
 --      |> innerJoin @User (#createdBy, #id) 
 --      |> filterWhereILikeJoinedTable @User (#name, "%Olaf%")
 -- > -- SELECT posts.* FROM posts INNER JOIN users ON posts.created_by = users.id WHERE users.name ILIKE '%Olaf%' 
-<<<<<<< HEAD
 filterWhereILikeJoinedTable :: forall model table name table' model' value queryBuilderProvider joinRegister. (KnownSymbol table, KnownSymbol name, ToField value, HasField name model value, table ~ GetTableName model, model' ~ GetModelByTableName table', HasQueryBuilder queryBuilderProvider joinRegister, IsJoined model joinRegister) => (Proxy name, value) -> queryBuilderProvider table' -> queryBuilderProvider table'
-filterWhereILikeJoinedTable (name, value) queryBuilderProvider = injectQueryBuilder FilterByQueryBuilder { queryBuilder, queryFilter = (columnName, LikeOp CaseInsensitive, toField value) }
-=======
-filterWhereILikeJoinedTable :: forall model table name table' model' value queryBuilderProvider joinRegister. (KnownSymbol table, KnownSymbol name, ToField value, HasField name model value, table ~ GetTableName model, model' ~ GetModelByTableName table', HasQueryBuilder queryBuilderProvider joinRegister) => (Proxy name, value) -> queryBuilderProvider table' -> queryBuilderProvider table'
 filterWhereILikeJoinedTable (name, value) queryBuilderProvider = injectQueryBuilder FilterByQueryBuilder { queryBuilder, queryFilter = (columnName, LikeOp CaseInsensitive, toField value), applyLeft = Nothing, applyRight = Nothing }
->>>>>>> 973fa497
     where
         columnName = Text.encodeUtf8 (symbolToText @table) <> "." <> Text.encodeUtf8 (fieldNameToColumnName (symbolToText @name))
         queryBuilder = getQueryBuilder queryBuilderProvider
@@ -674,13 +664,8 @@
 -- >     |> fetch
 -- > -- SELECT posts.* FROM posts INNER JOIN users ON posts.created_by = users.id WHERE users.title ~ '^(M(rs|r|iss|s)|Dr|Sir). '
 
-<<<<<<< HEAD
 filterWhereMatchesJoinedTable :: forall model table name value queryBuilderProvider joinRegister table'. (KnownSymbol table, KnownSymbol name, ToField value, HasField name model value, table ~ GetTableName model, HasQueryBuilder queryBuilderProvider joinRegister, IsJoined model joinRegister) => (Proxy name, value) -> queryBuilderProvider table' -> queryBuilderProvider table'
-filterWhereMatchesJoinedTable (name, value) queryBuilderProvider = injectQueryBuilder FilterByQueryBuilder { queryBuilder, queryFilter = (columnName, MatchesOp CaseSensitive, toField value) }
-=======
-filterWhereMatchesJoinedTable :: forall model table name value queryBuilderProvider joinRegister table'. (KnownSymbol table, KnownSymbol name, ToField value, HasField name model value, table ~ GetTableName model, HasQueryBuilder queryBuilderProvider joinRegister) => (Proxy name, value) -> queryBuilderProvider table' -> queryBuilderProvider table'
 filterWhereMatchesJoinedTable (name, value) queryBuilderProvider = injectQueryBuilder FilterByQueryBuilder { queryBuilder, queryFilter = (columnName, MatchesOp CaseSensitive, toField value), applyLeft = Nothing, applyRight = Nothing }
->>>>>>> 973fa497
     where
         columnName = Text.encodeUtf8 (symbolToText @table) <> "." <> Text.encodeUtf8 (fieldNameToColumnName (symbolToText @name))
         queryBuilder = getQueryBuilder queryBuilderProvider
@@ -696,13 +681,8 @@
 {-# INLINE filterWhereIMatches #-}
 
 -- | Case-insensitive version of 'filterWhereMatchesJoinedTable'
-<<<<<<< HEAD
 filterWhereIMatchesJoinedTable :: forall model table name value queryBuilderProvider joinRegister table'. (KnownSymbol table, KnownSymbol name, ToField value, HasField name model value, table ~ GetTableName model, HasQueryBuilder queryBuilderProvider joinRegister, IsJoined model joinRegister) => (Proxy name, value) -> queryBuilderProvider table' -> queryBuilderProvider table'
-filterWhereIMatchesJoinedTable (name, value) queryBuilderProvider = injectQueryBuilder FilterByQueryBuilder { queryBuilder, queryFilter = (columnName, MatchesOp CaseInsensitive, toField value) }
-=======
-filterWhereIMatchesJoinedTable :: forall model table name value queryBuilderProvider joinRegister table'. (KnownSymbol table, KnownSymbol name, ToField value, HasField name model value, table ~ GetTableName model, HasQueryBuilder queryBuilderProvider joinRegister) => (Proxy name, value) -> queryBuilderProvider table' -> queryBuilderProvider table'
 filterWhereIMatchesJoinedTable (name, value) queryBuilderProvider = injectQueryBuilder FilterByQueryBuilder { queryBuilder, queryFilter = (columnName, MatchesOp CaseInsensitive, toField value), applyLeft = Nothing, applyRight = Nothing }
->>>>>>> 973fa497
     where
         columnName = Text.encodeUtf8 (symbolToText @table) <> "." <> Text.encodeUtf8 (fieldNameToColumnName (symbolToText @name))
         queryBuilder = getQueryBuilder queryBuilderProvider
@@ -944,6 +924,8 @@
         columnName = Text.encodeUtf8 (fieldNameToColumnName (symbolToText @name))
 {-# INLINE distinctOn #-}
 
+
+
 -- | Helper to deal with @some_field IS NULL@ and @some_field = 'some value'@
 class EqOrIsOperator value where toEqOrIsOperator :: value -> FilterOperator
 instance {-# OVERLAPS #-} EqOrIsOperator (Maybe something) where toEqOrIsOperator Nothing = IsOp; toEqOrIsOperator (Just _) = EqOp
