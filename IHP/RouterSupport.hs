--- conflicted
+++ resolved
@@ -405,15 +405,9 @@
 {-# INLINABLE post #-}
 
 -- | Defines the start page for a router (when @\/@ is requested).
-<<<<<<< HEAD
-startPage :: (Controller action, InitControllerContext application, ?application::application, ?applicationContext::ApplicationContext, ?context::RequestContext, Typeable application, Typeable action) => action -> Parser (IO ResponseReceived)
-startPage action = get "/" action
-{-# INLINABLE startPage #-}
-=======
 startPage :: forall action application. (Controller action, InitControllerContext application, ?application::application, ?applicationContext::ApplicationContext, ?context::RequestContext, Typeable application, Typeable action) => action -> Parser (IO ResponseReceived)
 startPage action = get (actionPrefix @action) action
-{-# INLINE startPage #-}
->>>>>>> bee7b443
+{-# INLINABLE startPage #-}
 
 withPrefix prefix routes = string prefix >> choice (map (\r -> r <* endOfInput) routes)
 {-# INLINABLE withPrefix #-}
