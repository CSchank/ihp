--- conflicted
+++ resolved
@@ -60,7 +60,6 @@
                         |> Warp.setPort appPort
                 in Warp.runSettings settings
             else Warp.runEnv appPort
-<<<<<<< HEAD
 
     let jobWorkers = Job.workers RootApplication
     let withBackgroundWorkers app = 
@@ -77,16 +76,7 @@
                             requestLoggerMiddleware $
                                     methodOverridePost $
                                         application
-=======
-    runServer $
-        staticMiddleware $
-                sessionMiddleware $
-                    ihpWebsocketMiddleware $
-                        requestLoggerMiddleware $
-                                methodOverridePost $
-                                    application
 {-# INLINE run #-}
->>>>>>> 17deb8a8
 
 ihpWebsocketMiddleware :: (?applicationContext :: ApplicationContext) => Middleware
 ihpWebsocketMiddleware (next :: Application) (request :: Request) respond = do
