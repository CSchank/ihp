{ config, pkgs, ihp, ... }:
let cfg = config.services.ihp;
in
{
<<<<<<< HEAD
    systemd.services.migrate = {
        serviceConfig = {
            Type = "oneshot";
            ExecStart = ihp.apps."${pkgs.system}".migrate.program;
        };
        environment = {
            DATABASE_URL = cfg.databaseUrl;
            MINIMUM_REVISION = "${toString cfg.minimumRevision}";
            IHP_MIGRATION_DIR = cfg.migrations;
        };
=======
    systemd.services.migrate =
        let migrateApp = pkgs.stdenv.mkDerivation {
                name = "migrate-app";
                src = cfg.migrations;
                buildPhase = ''
                    mkdir -p $out/Application/Migration
                    find "$src" -mindepth 1 -type f -exec cp {} $out/Application/Migration \;
                '';
            };
        in {
            serviceConfig = {
                Type = "oneshot";
            };
            script = ''
                cd ${migrateApp}
                ${ihp.apps."${pkgs.system}".migrate.program}
            '';
            environment = {
                DATABASE_URL = cfg.databaseUrl;
                MINIMUM_REVISION = "${toString cfg.minimumRevision}";
                IHP_MIGRATION_DIR = cfg.ihpMigrationDir;
            };
>>>>>>> 611b881d
    };
}<|MERGE_RESOLUTION|>--- conflicted
+++ resolved
@@ -2,7 +2,6 @@
 let cfg = config.services.ihp;
 in
 {
-<<<<<<< HEAD
     systemd.services.migrate = {
         serviceConfig = {
             Type = "oneshot";
@@ -13,29 +12,5 @@
             MINIMUM_REVISION = "${toString cfg.minimumRevision}";
             IHP_MIGRATION_DIR = cfg.migrations;
         };
-=======
-    systemd.services.migrate =
-        let migrateApp = pkgs.stdenv.mkDerivation {
-                name = "migrate-app";
-                src = cfg.migrations;
-                buildPhase = ''
-                    mkdir -p $out/Application/Migration
-                    find "$src" -mindepth 1 -type f -exec cp {} $out/Application/Migration \;
-                '';
-            };
-        in {
-            serviceConfig = {
-                Type = "oneshot";
-            };
-            script = ''
-                cd ${migrateApp}
-                ${ihp.apps."${pkgs.system}".migrate.program}
-            '';
-            environment = {
-                DATABASE_URL = cfg.databaseUrl;
-                MINIMUM_REVISION = "${toString cfg.minimumRevision}";
-                IHP_MIGRATION_DIR = cfg.ihpMigrationDir;
-            };
->>>>>>> 611b881d
     };
 }