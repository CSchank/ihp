--- conflicted
+++ resolved
@@ -1276,7 +1276,6 @@
 
                 diffSchemas targetSchema actualSchema `shouldBe` migration
 
-<<<<<<< HEAD
             it "should not see a diff between those two" do
                 -- https://github.com/digitallyinduced/ihp/issues/1628
                 let actualSchema = sql $ cs [trimming|
@@ -1317,7 +1316,6 @@
                     , language = "PLPGSQL"
                     }]
 
-=======
             it "should delete the updated_at trigger when the updated_at column is deleted" do
                 -- https://github.com/digitallyinduced/ihp/issues/1630
                 let actualSchema = sql $ cs [plain|
@@ -1352,7 +1350,7 @@
                 |]
 
                 diffSchemas targetSchema actualSchema `shouldBe` migration
->>>>>>> d114691e
+
 sql :: Text -> [Statement]
 sql code = case Megaparsec.runParser Parser.parseDDL "" code of
     Left parsingFailed -> error (cs $ Megaparsec.errorBundlePretty parsingFailed)
