{-|
Module: Test.IDE.SchemaDesigner.ParserSpec
Copyright: (c) digitally induced GmbH, 2020
-}
module Test.IDE.SchemaDesigner.ParserSpec where

import Test.Hspec
import IHP.Prelude
import qualified IHP.IDE.SchemaDesigner.Parser as Parser
import IHP.IDE.SchemaDesigner.Types
import IHP.ViewPrelude (cs, plain)
import qualified Text.Megaparsec as Megaparsec
import GHC.IO (evaluate)

tests = do
    describe "The Schema.sql Parser" do
        it "should parse an empty CREATE TABLE statement" do
            parseSql "CREATE TABLE users ();"  `shouldBe` StatementCreateTable CreateTable { name = "users", columns = [], primaryKeyConstraint = PrimaryKeyConstraint [], constraints = [] }

        it "should parse an CREATE EXTENSION for the UUID extension" do
            parseSql "CREATE EXTENSION IF NOT EXISTS \"uuid-ossp\";" `shouldBe` CreateExtension { name = "uuid-ossp", ifNotExists = True }
        
        it "should parse an CREATE EXTENSION with schema suffix" do
            parseSql "CREATE EXTENSION IF NOT EXISTS \"uuid-ossp\" WITH SCHEMA public;" `shouldBe` CreateExtension { name = "uuid-ossp", ifNotExists = True }

        it "should parse a line comment" do
            parseSql "-- Comment value" `shouldBe` Comment { content = " Comment value" }
<<<<<<< HEAD
=======
        
        it "should parse an empty comment" do
            parseSqlStatements "--\n--" `shouldBe` [ Comment { content = "" }, Comment { content = "" } ]
>>>>>>> 341a5847

        it "should parse a CREATE TABLE with columns" do
            let sql = cs [plain|CREATE TABLE users (
                    id UUID DEFAULT uuid_generate_v4() PRIMARY KEY NOT NULL,
                    firstname TEXT NOT NULL,
                    lastname TEXT NOT NULL,
                    password_hash TEXT NOT NULL,
                    email TEXT NOT NULL,
                    company_id UUID NOT NULL,
                    picture_url TEXT,
                    created_at TIMESTAMP WITH TIME ZONE DEFAULT NOW() NOT NULL
                ); |]
            parseSql sql `shouldBe` StatementCreateTable CreateTable
                    { name = "users"
                    , columns = [
                        Column
                            { name = "id"
                            , columnType = PUUID
                            , defaultValue = Just (CallExpression "uuid_generate_v4" [])
                            , notNull = True
                            , isUnique = False
                            }
                        , Column
                            { name = "firstname"
                            , columnType = PText
                            , defaultValue = Nothing
                            , notNull = True
                            , isUnique = False
                            }
                        , Column
                            { name = "lastname"
                            , columnType = PText
                            , defaultValue = Nothing
                            , notNull = True
                            , isUnique = False
                            }
                        , Column
                            { name = "password_hash"
                            , columnType = PText
                            , defaultValue = Nothing
                            , notNull = True
                            , isUnique = False
                            }
                        , Column
                            { name = "email"
                            , columnType = PText
                            , defaultValue = Nothing
                            , notNull = True
                            , isUnique = False
                            }
                        , Column
                            { name = "company_id"
                            , columnType = PUUID
                            , defaultValue = Nothing
                            , notNull = True
                            , isUnique = False
                            }
                        , Column
                            { name = "picture_url"
                            , columnType = PText
                            , defaultValue = Nothing
                            , notNull = False
                            , isUnique = False
                            }
                        , Column
                            { name = "created_at"
                            , columnType = PTimestampWithTimezone
                            , defaultValue = Just (CallExpression "NOW" [])
                            , notNull = True
                            , isUnique = False
                            }
                        ]
                    , primaryKeyConstraint = PrimaryKeyConstraint ["id"]
                    , constraints = []
                    }

        it "should parse a CREATE TABLE with quoted identifiers" do
            parseSql "CREATE TABLE \"quoted name\" ();" `shouldBe` StatementCreateTable CreateTable { name = "quoted name", columns = [], primaryKeyConstraint = PrimaryKeyConstraint [], constraints = [] }

        it "should parse a CREATE TABLE with public schema prefix" do
            parseSql "CREATE TABLE public.users ();" `shouldBe` StatementCreateTable CreateTable { name = "users", columns = [], primaryKeyConstraint = PrimaryKeyConstraint [], constraints = [] }

        it "should parse ALTER TABLE .. ADD FOREIGN KEY .. ON DELETE CASCADE" do
            parseSql "ALTER TABLE users ADD CONSTRAINT users_ref_company_id FOREIGN KEY (company_id) REFERENCES companies (id) ON DELETE CASCADE;" `shouldBe` AddConstraint
                    { tableName = "users"
                    , constraintName = "users_ref_company_id"
                    , constraint = ForeignKeyConstraint
                        { columnName = "company_id"
                        , referenceTable = "companies"
                        , referenceColumn = "id"
                        , onDelete = Just Cascade
                        }
                    }

        it "should parse ALTER TABLE .. ADD FOREIGN KEY .. ON DELETE SET DEFAULT" do
            parseSql "ALTER TABLE users ADD CONSTRAINT users_ref_company_id FOREIGN KEY (company_id) REFERENCES companies (id) ON DELETE SET DEFAULT;" `shouldBe` AddConstraint
                    { tableName = "users"
                    , constraintName = "users_ref_company_id"
                    , constraint = ForeignKeyConstraint
                        { columnName = "company_id"
                        , referenceTable = "companies"
                        , referenceColumn = "id"
                        , onDelete = Just SetDefault
                        }
                    }

        it "should parse ALTER TABLE .. ADD FOREIGN KEY .. ON DELETE SET NULL" do
            parseSql "ALTER TABLE users ADD CONSTRAINT users_ref_company_id FOREIGN KEY (company_id) REFERENCES companies (id) ON DELETE SET NULL;" `shouldBe` AddConstraint
                    { tableName = "users"
                    , constraintName = "users_ref_company_id"
                    , constraint = ForeignKeyConstraint
                        { columnName = "company_id"
                        , referenceTable = "companies"
                        , referenceColumn = "id"
                        , onDelete = Just SetNull
                        }
                    }

        it "should parse ALTER TABLE .. ADD FOREIGN KEY .. ON DELETE RESTRICT" do
            parseSql "ALTER TABLE users ADD CONSTRAINT users_ref_company_id FOREIGN KEY (company_id) REFERENCES companies (id) ON DELETE RESTRICT;" `shouldBe` AddConstraint
                    { tableName = "users"
                    , constraintName = "users_ref_company_id"
                    , constraint = ForeignKeyConstraint
                        { columnName = "company_id"
                        , referenceTable = "companies"
                        , referenceColumn = "id"
                        , onDelete = Just Restrict
                        }
                    }

        it "should parse ALTER TABLE .. ADD FOREIGN KEY .. ON DELETE NO ACTION" do
            parseSql "ALTER TABLE users ADD CONSTRAINT users_ref_company_id FOREIGN KEY (company_id) REFERENCES companies (id) ON DELETE NO ACTION;" `shouldBe` AddConstraint
                    { tableName = "users"
                    , constraintName = "users_ref_company_id"
                    , constraint = ForeignKeyConstraint
                        { columnName = "company_id"
                        , referenceTable = "companies"
                        , referenceColumn = "id"
                        , onDelete = Just NoAction
                        }
                    }

        it "should parse ALTER TABLE .. ADD FOREIGN KEY .. (without ON DELETE)" do
            parseSql "ALTER TABLE users ADD CONSTRAINT users_ref_company_id FOREIGN KEY (company_id) REFERENCES companies (id);" `shouldBe` AddConstraint
                    { tableName = "users"
                    , constraintName = "users_ref_company_id"
                    , constraint = ForeignKeyConstraint
                        { columnName = "company_id"
                        , referenceTable = "companies"
                        , referenceColumn = "id"
                        , onDelete = Nothing
                        }
                    }

        it "should parse ALTER TABLE .. ADD CONSTRAINT .. CHECK .." do
            parseSql "ALTER TABLE posts ADD CONSTRAINT check_title_length CHECK (title <> '');" `shouldBe` AddConstraint
                    { tableName = "posts"
                    , constraintName = "check_title_length"
                    , constraint = CheckConstraint
                        { checkExpression = NotEqExpression (VarExpression "title") (TextExpression "")
                        }
                    }

        it "should parse a complex ALTER TABLE .. ADD CONSTRAINT .. CHECK .." do
            parseSql "ALTER TABLE properties ADD CONSTRAINT foobar CHECK ((property_type = 'haus_buy' AND area_garden IS NOT NULL AND rent_monthly IS NULL) OR (property_type = 'haus_rent' AND rent_monthly IS NOT NULL AND price IS NULL));" `shouldBe` AddConstraint
                    { tableName = "properties"
                    , constraintName = "foobar"
                    , constraint = CheckConstraint
                        { checkExpression = OrExpression
                                (AndExpression
                                    (AndExpression
                                        (EqExpression (VarExpression "property_type") (TextExpression "haus_buy"))
                                        (IsExpression (VarExpression "area_garden") (NotExpression (VarExpression "NULL")))
                                    )
                                    (IsExpression (VarExpression "rent_monthly") (VarExpression "NULL"))
                                )

                                (AndExpression
                                    (AndExpression
                                        (EqExpression (VarExpression "property_type") (TextExpression "haus_rent"))
                                        (IsExpression (VarExpression "rent_monthly") (NotExpression (VarExpression "NULL")))
                                    )
                                    (IsExpression (VarExpression "price") (VarExpression "NULL"))
                                )
                        }
                    }


        it "should parse ALTER TABLE .. ADD CONSTRAINT .. CHECK .. with a <" do
            parseSql "ALTER TABLE posts ADD CONSTRAINT check_title_length CHECK (length(title) < 20);" `shouldBe` AddConstraint
                    { tableName = "posts"
                    , constraintName = "check_title_length"
                    , constraint = CheckConstraint
                        { checkExpression =
                            LessThanExpression
                                (CallExpression ("length") [VarExpression "title"])
                                (IntExpression 20)
                        }
                    }



        it "should parse ALTER TABLE .. ADD CONSTRAINT .. CHECK .. with a <=" do
            parseSql "ALTER TABLE posts ADD CONSTRAINT check_title_length CHECK (length(title) <= 20);" `shouldBe` AddConstraint
                    { tableName = "posts"
                    , constraintName = "check_title_length"
                    , constraint = CheckConstraint
                        { checkExpression =
                            LessThanOrEqualToExpression
                                (CallExpression ("length") [VarExpression "title"])
                                (IntExpression 20)
                        }
                    }

        it "should parse ALTER TABLE .. ADD CONSTRAINT .. CHECK .. with a >" do
            parseSql "ALTER TABLE posts ADD CONSTRAINT check_title_length CHECK (length(title) > 20);" `shouldBe` AddConstraint
                    { tableName = "posts"
                    , constraintName = "check_title_length"
                    , constraint = CheckConstraint
                        { checkExpression =
                            GreaterThanExpression
                                (CallExpression ("length") [VarExpression "title"])
                                (IntExpression 20)
                        }
                    }


        it "should parse ALTER TABLE .. ADD CONSTRAINT .. CHECK .. with a >=" do
            parseSql "ALTER TABLE posts ADD CONSTRAINT check_title_length CHECK (length(title) >= 20);" `shouldBe` AddConstraint
                    { tableName = "posts"
                    , constraintName = "check_title_length"
                    , constraint = CheckConstraint
                        { checkExpression =
                            GreaterThanOrEqualToExpression
                                (CallExpression ("length") [VarExpression "title"])
                                (IntExpression 20)
                        }
                    }


        it "should parse CREATE TYPE .. AS ENUM" do
            parseSql "CREATE TYPE colors AS ENUM ('yellow', 'red', 'green');" `shouldBe` CreateEnumType { name = "colors", values = ["yellow", "red", "green"] }

        it "should parse CREATE TYPE .. AS ENUM with extra whitespace" do
            parseSql "CREATE TYPE Numbers AS ENUM (\n\t'One',\t'Two',\t'Three',\t'Four',\t'Five',\t'Six',\t'Seven',\t'Eight',\t'Nine',\t'Ten'\n);" `shouldBe` CreateEnumType { name = "Numbers", values = ["One", "Two", "Three", "Four", "Five", "Six", "Seven", "Eight", "Nine", "Ten"] }

        -- When creating a new Enum Type, it is empty at first.
        -- Throwing an error for empty Enums renders the visual editor inaccessible.
        -- Catching empty Enums results in the "Create Enum" UI button being useless.
        -- Thats why empty Enums will not throw errors.
        it "should parse CREATE TYPE .. AS ENUM without values" do
            parseSql "CREATE TYPE colors AS ENUM ();" `shouldBe` CreateEnumType { name = "colors", values = [] }

        it "should parse a CREATE TABLE with INTEGER / INT / INT4 / SMALLINT / INT2 / BIGINT / INT8 columns" do
            parseSql "CREATE TABLE ints (int_a INTEGER, int_b INT, int_c int4, smallint_a SMALLINT, smallint_b INT2, bigint_a BIGINT, bigint_b int8);" `shouldBe` StatementCreateTable CreateTable
                    { name = "ints"
                    , columns =
                        [ col { name = "int_a", columnType = PInt }
                        , col { name = "int_b", columnType = PInt }
                        , col { name = "int_c", columnType = PInt }
                        , col { name = "smallint_a", columnType = PSmallInt }
                        , col { name = "smallint_b", columnType = PSmallInt }
                        , col { name = "bigint_a", columnType = PBigInt }
                        , col { name = "bigint_b", columnType = PBigInt }
                        ]
                    , primaryKeyConstraint = PrimaryKeyConstraint []
                    , constraints = []
                    }

        it "should parse a CREATE TABLE with TIMESTAMP WITH TIMEZONE / TIMESTAMPZ columns" do
            parseSql "CREATE TABLE timestamps (a TIMESTAMP WITH TIME ZONE, b TIMESTAMPZ);" `shouldBe` StatementCreateTable CreateTable
                    { name = "timestamps"
                    , columns =
                        [ col { name = "a", columnType = PTimestampWithTimezone }
                        , col { name = "b", columnType = PTimestampWithTimezone }
                        ]
                    , primaryKeyConstraint = PrimaryKeyConstraint []
                    , constraints = []
                    }

        it "should parse a CREATE TABLE with BOOLEAN / BOOL columns" do
            parseSql "CREATE TABLE bools (a BOOLEAN, b BOOL);" `shouldBe` StatementCreateTable CreateTable
                    { name = "bools"
                    , columns =
                        [ col { name = "a", columnType = PBoolean }
                        , col { name = "b", columnType = PBoolean }
                        ]
                    , primaryKeyConstraint = PrimaryKeyConstraint []
                    , constraints = []
                    }

        it "should parse a CREATE TABLE with REAL, FLOAT4, DOUBLE, FLOAT8 columns" do
            parseSql "CREATE TABLE bools (a REAL, b FLOAT4, c DOUBLE PRECISION, d FLOAT8);" `shouldBe` StatementCreateTable CreateTable
                    { name = "bools"
                    , columns =
                        [ col { name = "a", columnType = PReal }
                        , col { name = "b", columnType = PReal }
                        , col { name = "c", columnType = PDouble }
                        , col { name = "d", columnType = PDouble }
                        ]
                    , primaryKeyConstraint = PrimaryKeyConstraint []
                    , constraints = []
                    }

        it "should parse a CREATE TABLE with (deprecated) NUMERIC, NUMERIC(x), NUMERIC (x,y), VARYING(n) columns" do
            parseSql ("CREATE TABLE deprecated_variables (a NUMERIC, b NUMERIC(1), c NUMERIC(1,2), d CHARACTER VARYING(10));") `shouldBe` StatementCreateTable CreateTable
                    { name = "deprecated_variables"
                    , columns =
                        [ col { name = "a", columnType = PNumeric Nothing Nothing}
                        , col { name = "b", columnType = (PNumeric (Just 1) Nothing) }
                        , col { name = "c", columnType = (PNumeric (Just 1) (Just 2)) }
                        , col { name = "d", columnType = (PVaryingN (Just 10)) }
                        ]
                    , primaryKeyConstraint = PrimaryKeyConstraint []
                    , constraints = []
                    }

        it "should parse a CREATE TABLE statement with a multi-column UNIQUE (a, b) constraint" do
            parseSql "CREATE TABLE user_followers (id UUID DEFAULT uuid_generate_v4() PRIMARY KEY NOT NULL, user_id UUID NOT NULL, follower_id UUID NOT NULL, UNIQUE(user_id, follower_id));"  `shouldBe` StatementCreateTable CreateTable
                    { name = "user_followers"
                    , columns =
                        [ col { name = "id", columnType = PUUID, defaultValue = Just (CallExpression "uuid_generate_v4" []), notNull = True }
                        , col { name = "user_id", columnType = PUUID, notNull = True }
                        , col { name = "follower_id", columnType = PUUID, notNull = True }
                        ]
                    , primaryKeyConstraint = PrimaryKeyConstraint ["id"]
                    , constraints = [ UniqueConstraint { columnNames = [ "user_id", "follower_id" ] } ]
                    }

        it "should fail to parse a CREATE TABLE statement with an empty UNIQUE () constraint" do
            (evaluate (parseSql "CREATE TABLE user_followers (id UUID, UNIQUE());")) `shouldThrow` anyException
            pure ()

        it "should parse a CREATE TABLE statement with a multi-column PRIMARY KEY (a, b) constraint" do
            parseSql "CREATE TABLE user_followers (user_id UUID NOT NULL, follower_id UUID NOT NULL, PRIMARY KEY (user_id, follower_id));"  `shouldBe` StatementCreateTable CreateTable
                    { name = "user_followers"
                    , columns =
                        [ col { name = "user_id", columnType = PUUID, notNull = True }
                        , col { name = "follower_id", columnType = PUUID, notNull = True }
                        ]
                    , primaryKeyConstraint = PrimaryKeyConstraint [ "user_id", "follower_id" ]
                    , constraints = []
                    }

        it "should fail to parse a CREATE TABLE statement with PRIMARY KEY column and table constraints" do
            (evaluate (parseSql "CREATE TABLE user_followers (id UUID PRIMARY KEY, PRIMARY KEY(id));")) `shouldThrow` anyException
            pure ()

        it "should fail to parse a CREATE TABLE statement with an empty PRIMARY KEY () constraint" do
            (evaluate (parseSql "CREATE TABLE user_followers (id UUID, PRIMARY KEY ());")) `shouldThrow` anyException
            pure ()

        it "should parse a CREATE TABLE statement with a serial id" do
            parseSql "CREATE TABLE orders (\n    id SERIAL PRIMARY KEY NOT NULL\n);\n" `shouldBe` StatementCreateTable CreateTable
                    { name = "orders"
                    , columns = [ col { name = "id", columnType = PSerial, notNull = True} ]
                    , primaryKeyConstraint = PrimaryKeyConstraint ["id"]
                    , constraints = []
                    }

        it "should parse a CREATE TABLE statement with a bigserial id" do
            parseSql "CREATE TABLE orders (\n    id BIGSERIAL PRIMARY KEY NOT NULL\n);\n" `shouldBe` StatementCreateTable CreateTable
                    { name = "orders"
                    , columns = [ col { name = "id", columnType = PBigserial, notNull = True} ]
                    , primaryKeyConstraint = PrimaryKeyConstraint ["id"]
                    , constraints = []
                    }

        it "should parse a CREATE TABLE statement with an array column" do
            parseSql "CREATE TABLE array_tests (\n    pay_by_quarter integer[]\n);\n" `shouldBe` StatementCreateTable CreateTable
                    { name = "array_tests"
                    , columns = [ col { name = "pay_by_quarter", columnType = PArray PInt } ]
                    , primaryKeyConstraint = PrimaryKeyConstraint []
                    , constraints = []
                    }

        it "should parse a CREATE TABLE statement with a point column" do
            parseSql "CREATE TABLE points (\n    pos POINT\n);\n" `shouldBe` StatementCreateTable CreateTable
                    { name = "points"
                    , columns = [ col { name = "pos", columnType = PPoint } ]
                    , primaryKeyConstraint = PrimaryKeyConstraint []
                    , constraints = []
                    }

        it "should parse a CREATE INDEX statement" do
            parseSql "CREATE INDEX users_index ON users (user_name);\n" `shouldBe` CreateIndex
                    { indexName = "users_index"
                    , unique = False
                    , tableName = "users"
                    , expressions = [VarExpression "user_name"]
                    , whereClause = Nothing
                    }
        it "should parse a CREATE INDEX statement with multiple columns" do
            parseSql "CREATE INDEX users_index ON users (user_name, project_id);\n" `shouldBe` CreateIndex
                    { indexName = "users_index"
                    , unique = False
                    , tableName = "users"
                    , expressions = [VarExpression "user_name", VarExpression "project_id"]
                    , whereClause = Nothing
                    }
        it "should parse a CREATE INDEX statement with a LOWER call" do
            parseSql "CREATE INDEX users_email_index ON users (LOWER(email));\n" `shouldBe` CreateIndex
                    { indexName = "users_email_index"
                    , unique = False
                    , tableName = "users"
                    , expressions = [CallExpression "LOWER" [VarExpression "email"]]
                    , whereClause = Nothing
                    }
        it "should parse a CREATE UNIQUE INDEX statement" do
            parseSql "CREATE UNIQUE INDEX users_index ON users (user_name);\n" `shouldBe` CreateIndex
                    { indexName = "users_index"
                    , unique = True
                    , tableName = "users"
                    , expressions = [VarExpression "user_name"]
                    , whereClause = Nothing
                    }

        it "should parse a CREATE OR REPLACE FUNCTION ..() RETURNS TRIGGER .." do
            parseSql "CREATE OR REPLACE FUNCTION notify_did_insert_webrtc_connection() RETURNS TRIGGER AS $$ BEGIN PERFORM pg_notify('did_insert_webrtc_connection', json_build_object('id', NEW.id, 'floor_id', NEW.floor_id, 'source_user_id', NEW.source_user_id, 'target_user_id', NEW.target_user_id)::text); RETURN NEW; END; $$ language plpgsql;" `shouldBe` CreateFunction
                    { functionName = "notify_did_insert_webrtc_connection"
                    , functionBody = " BEGIN PERFORM pg_notify('did_insert_webrtc_connection', json_build_object('id', NEW.id, 'floor_id', NEW.floor_id, 'source_user_id', NEW.source_user_id, 'target_user_id', NEW.target_user_id)::text); RETURN NEW; END; "
                    , orReplace = True
                    , returns = PTrigger
                    , language = "plpgsql"
                    }

        it "should parse a CREATE FUNCTION ..() RETURNS TRIGGER .." do
            parseSql "CREATE FUNCTION notify_did_insert_webrtc_connection() RETURNS TRIGGER AS $$ BEGIN PERFORM pg_notify('did_insert_webrtc_connection', json_build_object('id', NEW.id, 'floor_id', NEW.floor_id, 'source_user_id', NEW.source_user_id, 'target_user_id', NEW.target_user_id)::text); RETURN NEW; END; $$ language plpgsql;" `shouldBe` CreateFunction
                    { functionName = "notify_did_insert_webrtc_connection"
                    , functionBody = " BEGIN PERFORM pg_notify('did_insert_webrtc_connection', json_build_object('id', NEW.id, 'floor_id', NEW.floor_id, 'source_user_id', NEW.source_user_id, 'target_user_id', NEW.target_user_id)::text); RETURN NEW; END; "
                    , orReplace = False
                    , returns = PTrigger
                    , language = "plpgsql"
                    }
        it "should parse CREATE FUNCTION statements that are outputted by pg_dump" do
            let sql = cs [plain|
CREATE FUNCTION public.notify_did_change_projects() RETURNS trigger
    LANGUAGE plpgsql
    AS $$BEGIN
    PERFORM pg_notify('did_change_projects', '');
    RETURN new;END;
$$;
            |]
            parseSql sql `shouldBe` CreateFunction
                    { functionName = "notify_did_change_projects"
                    , functionBody = "BEGIN\n    PERFORM pg_notify('did_change_projects', '');\n    RETURN new;END;\n"
                    , orReplace = False
                    , returns = PTrigger
                    , language = "plpgsql"
                    }


        it "should parse unsupported SQL as a unknown statement" do
            let sql = "CREATE TABLE a(); CREATE TRIGGER t AFTER INSERT ON x FOR EACH ROW EXECUTE PROCEDURE y(); CREATE TABLE b();"
            let statements =
                    [ StatementCreateTable CreateTable { name = "a", columns = [], primaryKeyConstraint = PrimaryKeyConstraint [], constraints = [] }
                    , UnknownStatement { raw = "CREATE TRIGGER t AFTER INSERT ON x FOR EACH ROW EXECUTE PROCEDURE y()"  }
                    , StatementCreateTable CreateTable { name = "b", columns = [], primaryKeyConstraint = PrimaryKeyConstraint [], constraints = [] }
                    ]
            parseSqlStatements sql `shouldBe` statements

        it "should parse a decimal default value with a type-cast" do
            let sql = "CREATE TABLE a(electricity_unit_price DOUBLE PRECISION DEFAULT 0.17::double precision NOT NULL);"
            let statements =
                    [ StatementCreateTable CreateTable { name = "a", columns = [Column {name = "electricity_unit_price", columnType = PDouble, defaultValue = Just (TypeCastExpression (DoubleExpression 0.17) PDouble), notNull = True, isUnique = False}], primaryKeyConstraint = PrimaryKeyConstraint [], constraints = [] }
                    ]
            parseSqlStatements sql `shouldBe` statements

        it "should parse a integer default value" do
            let sql = "CREATE TABLE a(electricity_unit_price INT DEFAULT 0 NOT NULL);"
            let statements =
                    [ StatementCreateTable CreateTable { name = "a", columns = [Column {name = "electricity_unit_price", columnType = PInt, defaultValue = Just (IntExpression 0), notNull = True, isUnique = False}], primaryKeyConstraint = PrimaryKeyConstraint [], constraints = [] }
                    ]
            parseSqlStatements sql `shouldBe` statements

        it "should parse a partial index" do
            parseSql "CREATE UNIQUE INDEX unique_source_id ON listings (source, source_id) WHERE source IS NOT NULL AND source_id IS NOT NULL;" `shouldBe` CreateIndex
                    { indexName = "unique_source_id"
                    , unique = True
                    , tableName = "listings"
                    , expressions = [ VarExpression "source", VarExpression "source_id" ]
                    , whereClause = Just (
                        AndExpression
                            (IsExpression (VarExpression "source") (NotExpression (VarExpression "NULL")))
                            (IsExpression (VarExpression "source_id") (NotExpression (VarExpression "NULL"))))
                    }

        it "should parse 'ENABLE ROW LEVEL SECURITY' statements" do
            parseSql "ALTER TABLE tasks ENABLE ROW LEVEL SECURITY;" `shouldBe` EnableRowLevelSecurity { tableName = "tasks" }

        it "should parse 'CREATE POLICY' statements" do
            parseSql "CREATE POLICY \"Users can manage their tasks\" ON tasks USING (user_id = ihp_user_id()) WITH CHECK (user_id = ihp_user_id());" `shouldBe` CreatePolicy
                    { name = "Users can manage their tasks"
                    , tableName = "tasks"
                    , using = Just (
                        EqExpression
                            (VarExpression "user_id")
                            (CallExpression "ihp_user_id" [])
                        )
                    , check = Just (
                        EqExpression
                            (VarExpression "user_id")
                            (CallExpression "ihp_user_id" [])
                        )
                    }
        it "should parse 'ALTER TABLE .. ADD COLUMN' statements" do
            parseSql "ALTER TABLE a ADD COLUMN b INT NOT NULL;" `shouldBe` AddColumn { tableName = "a", column = Column { name ="b", columnType = PInt, defaultValue = Nothing, notNull = True, isUnique = False}}

        it "should parse 'ALTER TABLE .. DROP COLUMN ..' statements" do
            parseSql "ALTER TABLE tasks DROP COLUMN description;" `shouldBe` DropColumn { tableName = "tasks", columnName = "description" }
        
        it "should parse 'DROP TABLE ..' statements" do
            parseSql "DROP TABLE tasks;" `shouldBe` DropTable { tableName = "tasks" }

        it "should parse 'CREATE SEQUENCE ..' statements" do
            parseSql "CREATE SEQUENCE a;" `shouldBe` CreateSequence { name = "a" }

        it "should parse 'SET' statements" do
            parseSql "SET statement_timeout = 0;" `shouldBe` Set { name = "statement_timeout", value = IntExpression 0 }
            parseSql "SET client_encoding = 'UTF8';" `shouldBe` Set { name = "client_encoding", value = TextExpression "UTF8" }

        it "should parse 'SELECT' statements" do
            parseSql "SELECT pg_catalog.set_config('search_path', '', false);" `shouldBe` SelectStatement { query = "pg_catalog.set_config('search_path', '', false)" }
        it "should parse 'COMMENT' statements" do
            parseSql "COMMENT ON EXTENSION \"uuid-ossp\" IS 'generate universally unique identifiers (UUIDs)';" `shouldBe` Comment { content = "ON EXTENSION \"uuid-ossp\" IS 'generate universally unique identifiers (UUIDs)'" }

        it "should parse a column with a default value that has a qualified function call" do
            let sql = cs [plain|
                CREATE TABLE a(id UUID DEFAULT public.uuid_generate_v4() NOT NULL);
            |]
            let statement = StatementCreateTable CreateTable { name = "a", columns = [Column {name = "id", columnType = PUUID, defaultValue = Just (CallExpression "uuid_generate_v4" []), notNull = True, isUnique = False}], primaryKeyConstraint = PrimaryKeyConstraint [], constraints = [] }
            parseSql sql `shouldBe` statement


        it "should parse character varying type casts" do
            let sql = cs [plain|
                CREATE TABLE a (
                    a character varying(510) DEFAULT NULL::character varying
                );
            |]
            let statement = StatementCreateTable CreateTable
                    { name = "a"
                    , columns = [ Column
                            {name = "a"
                            , columnType = PVaryingN (Just 510)
                            , defaultValue = Just (TypeCastExpression (VarExpression "NULL") (PVaryingN Nothing))
                            , notNull = False
                            , isUnique = False
                            }
                        ]
                    , primaryKeyConstraint = PrimaryKeyConstraint []
                    , constraints = []
                    }
            parseSql sql `shouldBe` statement
        
        it "should parse empty binary strings" do
            let sql = cs [plain|
                CREATE TABLE a (
                    a bytea DEFAULT '\\x'::bytea NOT NULL
                );
            |]
            let statement = StatementCreateTable CreateTable
                    { name = "a"
                    , columns = [ Column
                            {name = "a"
                            , columnType = PBinary
                            , defaultValue = Just (TypeCastExpression (TextExpression "") PBinary)
                            , notNull = True
                            , isUnique = False
                            }
                        ]
                    , primaryKeyConstraint = PrimaryKeyConstraint []
                    , constraints = []
                    }
            parseSql sql `shouldBe` statement
col :: Column
col = Column
    { name = ""
    , columnType = PCustomType ""
    , defaultValue = Nothing
    , notNull = False
    , isUnique = False
    }

parseSql :: Text -> Statement
parseSql sql = let [statement] = parseSqlStatements sql in statement

parseSqlStatements :: Text -> [Statement]
parseSqlStatements sql =
    case Megaparsec.runParser Parser.parseDDL "input" sql of
            Left parserError -> error (cs $ Megaparsec.errorBundlePretty parserError) -- For better error reporting in hspec
            Right statements -> statements<|MERGE_RESOLUTION|>--- conflicted
+++ resolved
@@ -25,12 +25,9 @@
 
         it "should parse a line comment" do
             parseSql "-- Comment value" `shouldBe` Comment { content = " Comment value" }
-<<<<<<< HEAD
-=======
         
         it "should parse an empty comment" do
             parseSqlStatements "--\n--" `shouldBe` [ Comment { content = "" }, Comment { content = "" } ]
->>>>>>> 341a5847
 
         it "should parse a CREATE TABLE with columns" do
             let sql = cs [plain|CREATE TABLE users (
