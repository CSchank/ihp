--- conflicted
+++ resolved
@@ -192,7 +192,6 @@
                 (toSQL theQuery) `shouldBe` ("SELECT posts.* FROM posts INNER JOIN users ON posts.created_by = users.id INNER JOIN favorite_title ON posts.title = favorite_title.title WHERE users.name != ?", [Escape "Tom"])
 
 
-<<<<<<< HEAD
         describe "indexResults" do
             it "should provide a query with index field" do
                 let theQuery = query @Post
@@ -202,8 +201,6 @@
 
 
 
-=======
->>>>>>> addd919e
         describe "orderBy" do
             describe "orderByAsc" do
                 it "should add a ORDER BY" do
