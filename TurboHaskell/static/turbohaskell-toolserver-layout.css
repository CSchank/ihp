html {
    height: 100%;
}

body {
    background-color: #f8f8f8;
}

#nav {
    width: 80px;
    height: 100%;
    background: #073642;
    color: hsla(196, 13%, 80%, 1);
    -webkit-font-smoothing: antialiased;
    font-size: 10px;
    display: flex;
    flex-direction: column;
}

#nav * { transition: all 0.2s }

#nav .nav-item {
    height: 70px;
    display: flex;
    width: 100%;
    justify-content: center;
    flex-direction: column;
    align-items: center;
    opacity: 0.8;
    color: hsla(196, 13%, 80%, 1);
    text-decoration: none !important;
}
#nav .nav-item svg {
    width: 22px;
    height: 22px;
    margin-bottom: 8px;
    opacity: 0.5;
    transition: all 0.1s;
}

#nav .nav-item:hover { opacity: 1; }
#nav .nav-item:hover svg {
    transform: scale(1.25);
    opacity: 1;
}

#nav .nav-item.active {
    background-color: hsla(192, 81%, 26%, 1);
    opacity: 1;
    color: hsla(196, 13%, 90%, 1);
    border-bottom: 1px solid hsla(192, 81%, 19%, 1);
    border-radius: 6px;
    border-top-right-radius: 0;
    border-bottom-right-radius: 0;
}

#nav .nav-item.active svg {
    opacity: 1;
}

#nav-copyright {
    font-size: 8px;
    text-align: center;
    margin: 8px;
    margin-top: auto;
    opacity: 0.5;
    color: hsla(196, 13%, 80%, 1);
    text-decoration: none !important;
}

#nav-logo-lambda {
    font-size: 32px;
    font-weight: 600;
}

#nav-logo {
    text-align: center;
    line-height: 1;
    margin-bottom: 2rem;
    margin-top: 1rem;
    font-size: 9px;
}

#content {
    width: 100%;
    height: 100%;
<<<<<<< HEAD
    margin-top: 80px;
}

/* Context Menu */
.menu-for-table, .menu-for-column, .menu-for-enum {
    display: none;
    z-index: 1000;
    position: absolute;
    overflow: hidden;
    border: 1px solid #CCC;
    white-space: nowrap;
    font-family: sans-serif;
    background: #FFF;
    color: #333;
    border-radius: 5px;
    padding: 0;
}

.menu-for-table li, .menu-for-column li, .menu-for-enum li {
    padding: 8px 12px;
    cursor: pointer;
    list-style-type: none;
    transition: all .3s ease;
    user-select: none;
}

.menu-for-table li:hover, .menu-for-column li:hover, .menu-for-enum li:hover  {
    background-color: #DEF;
=======
    /* margin-top: 80px;*/
    overflow: scroll;
>>>>>>> b5628a00
}<|MERGE_RESOLUTION|>--- conflicted
+++ resolved
@@ -84,8 +84,7 @@
 #content {
     width: 100%;
     height: 100%;
-<<<<<<< HEAD
-    margin-top: 80px;
+    overflow: scroll;
 }
 
 /* Context Menu */
@@ -113,8 +112,4 @@
 
 .menu-for-table li:hover, .menu-for-column li:hover, .menu-for-enum li:hover  {
     background-color: #DEF;
-=======
-    /* margin-top: 80px;*/
-    overflow: scroll;
->>>>>>> b5628a00
 }