/*
flake-parts module for IHP apps
can be imported in a flake inside an IHP app repo
*/

# with ihpFlake we receive arguments from the IHP flake in this repo itself
ihpFlake:

# these arguments on the other hand are from the flake where this module is imported
# i.e. from the flake of any particular IHP app
{ inputs, flake-parts-lib, lib, config, ... }:

{

    imports = [
        inputs.devenv.flakeModule
    ];

    # the app can configure IHP using these options from its flake
    options.perSystem = flake-parts-lib.mkPerSystemOption (
        { config, pkgs, system, ...}: {
            options.ihp = {
                enable = lib.mkEnableOption "Enable IHP support";

                ghcCompiler = lib.mkOption {
                    description = ''
                        The GHC compiler to use for IHP.
                    '';
                    default = pkgs.haskell.packages.ghc944;
                };

                packages = lib.mkOption {
                    description = ''
                        List of packages than should be included in the IHP environment.
                    '';
                    type = lib.types.listOf (lib.types.package);
                    default = [];
                };

                haskellPackages = lib.mkOption {
                    description = ''
                        Function returning a list of Haskell packages to be installed in the IHP environment.
                        The set of Haskell packages is passed to the function.
                    '';
                    default = p: [
                        p.cabal-install
                        p.base
                        p.wai
                        p.text
                        p.hlint
                        p.ihp
                    ];
                };

                projectPath = lib.mkOption {
                    description = ''
                        Path to the IHP project. You likely want to set this to `./.`.
                    '';
                    type = lib.types.path;
                };

                dontCheckPackages = lib.mkOption {
                    description = ''
                        List of Haskell package names whose tests are skipped during build.
                    '';
                    type = lib.types.listOf (lib.types.str);
                    default = [];
                };

                doJailbreakPackages = lib.mkOption {
                    description = ''
                        List of Haskell package names who are jailbreaked before build.
                    '';
                    type = lib.types.listOf (lib.types.str);
                    default = [];
                };

                dontHaddockPackages = lib.mkOption {
                    description = ''
                        List of Haskell package names whose haddock is not built during app build.
                    '';
                    type = lib.types.listOf (lib.types.str);
                    default = [];
                };
            };
        }
    );

    config = {
        perSystem = { self', lib, pkgs, system, config, ... }: let
            cfg = config.ihp;
            ihp = ihpFlake.inputs.self;
            ghcCompiler = import "${ihp}/NixSupport/mkGhcCompiler.nix" {
                inherit pkgs;
                inherit (cfg) ghcCompiler dontCheckPackages doJailbreakPackages dontHaddockPackages;
                ihp = ihp;
                haskellPackagesDir = cfg.projectPath + "/Config/nix/haskell-packages";
                filter = ihpFlake.inputs.nix-filter.lib;
            };
        in lib.mkIf cfg.enable {
            # release build package
            packages = {
                default = self'.packages.unoptimized-prod-server;

                optimized-prod-server = import "${ihp}/NixSupport/default.nix" {
                    ihp = ihp;
                    haskellDeps = cfg.haskellPackages;
                    otherDeps = p: cfg.packages;
                    projectPath = cfg.projectPath;
                    # Dev tools are not needed in the release build
                    includeDevTools = false;
                    # Set optimized = true to get more optimized binaries, but slower build times
                    optimized = true;
                    ghc = ghcCompiler;
                    pkgs = pkgs;
                };

                unoptimized-prod-server = import "${ihp}/NixSupport/default.nix" {
                    ihp = ihp;
                    haskellDeps = cfg.haskellPackages;
                    otherDeps = p: cfg.packages;
                    projectPath = cfg.projectPath;
                    includeDevTools = false;
                    optimized = false;
                    ghc = ghcCompiler;
                    pkgs = pkgs;
                };

<<<<<<< HEAD
=======
                unoptimized-docker-image = pkgs.dockerTools.buildImage {
                    name = "ihp-app";
                    config = { Cmd = [ "${self'.packages.unoptimized-prod-server}/bin/RunProdServer" ]; };
                };
                
                optimized-docker-image = pkgs.dockerTools.buildImage {
                    name = "ihp-app";
                    config = { Cmd = [ "${self'.packages.optimized-prod-server}/bin/RunProdServer" ]; };
                };


                migrate = pkgs.writeScriptBin "migrate" ''
                    ${ghcCompiler.ihp}/bin/migrate
                '';

>>>>>>> a09a590d
                ihp-schema = pkgs.stdenv.mkDerivation {
                    name = "ihp-schema";
                    src = ihp;
                    phases = [ "unpackPhase" "installPhase" ];
                    installPhase = ''
                        mkdir $out
                        cp ${ihp}/lib/IHP/IHPSchema.sql $out/
                    '';
                };
            };

            devenv.shells.default = lib.mkIf cfg.enable {
                packages = [ ghcCompiler.ihp pkgs.postgresql_13 pkgs.gnumake ] ++ cfg.packages;

                /*
                we currently don't use devenv containers, and they break nix flake show
                without the proper inputs set
                https://github.com/cachix/devenv/issues/528
                */
                containers = lib.mkForce {};

                languages.haskell.enable = true;
                languages.haskell.package = ghcCompiler.ghc.withPackages cfg.haskellPackages;

                scripts.start.exec = ''
                    ${ghcCompiler.ihp}/bin/RunDevServer
                '';

                processes.devServer.exec = "start";

                # Disabled for now
                # Can be re-enabled once postgres is provided by devenv instead of IHP
                # env.IHP_DEVENV = "1";
                # env.DATABASE_URL = "postgres:///app?host=${config.env.PGHOST}";

                # Disabled for now
                # As the devenv postgres uses a different location for the socket
                # this would break lots of known commands such as `make db`
                services.postgres.enable = false;
                services.postgres.initialDatabases = [
                    {
                    name = "app";
                    schema = pkgs.runCommand "ihp-schema" {} ''
                        touch $out

                        echo "-- IHPSchema.sql" >> $out
                        echo "" >> $out
                        cat ${./lib/IHP/IHPSchema.sql} | sed -e s'/--.*//' | sed -e s'/$/\\/' >> $out
                        echo "" >> $out
                        echo "-- Application/Schema.sql" >> $out
                        echo "" >> $out
                        cat ${cfg.projectPath + "/Application/Schema.sql"} | sed -e s'/--.*//' | sed -e s'/$/\\/' >> $out
                        echo "" >> $out
                        echo "-- Application/Fixtures.sql" >> $out
                        echo "" >> $out
                        cat ${cfg.projectPath + "/Application/Fixtures.sql"} | sed -e s'/--.*//' | sed -e s'/$/\\/' >> $out
                    '';
                    }
                ];

                env.IHP_LIB = "${ihp}/lib/IHP";
                env.IHP = "${ihp}/lib/IHP"; # Used in the Makefile

                scripts.deploy-to-nixos.exec = ''
                    echo "usage: deploy-to-nixos <flake> <target-host>"
                    echo "example: deploy-to-nixos stagging.example.com"
                    nix shell nixpkgs#nixos-rebuild --command bash -c "nixos-rebuild switch -j auto --use-substitutes --fast --flake .#$1 --target-host $1 --build-host $1 --option substituters https://digitallyinduced.cachix.org --option trusted-public-keys digitallyinduced.cachix.org:digitallyinduced.cachix.org-1:y+wQvrnxQ+PdEsCt91rmvv39qRCYzEgGQaldK26hCKE="
                    # ssh ihp-deploy-test systemctl start migrate
                '';
            };
        };

        # Nix requires this to be interactively allowed on first use for security reasons
        # This can be automated by using the --accept-flake-config flag
        # E.g. nix develop --accept-flake-config
        # Or by putting accept-flake-config = true into the system's nix.conf
        flake.nixConfig = {
            extra-substituters = "https://digitallyinduced.cachix.org";
            extra-trusted-public-keys = "digitallyinduced.cachix.org-1:y+wQvrnxQ+PdEsCt91rmvv39qRCYzEgGQaldK26hCKE=";
        };
    };

}<|MERGE_RESOLUTION|>--- conflicted
+++ resolved
@@ -126,8 +126,6 @@
                     pkgs = pkgs;
                 };
 
-<<<<<<< HEAD
-=======
                 unoptimized-docker-image = pkgs.dockerTools.buildImage {
                     name = "ihp-app";
                     config = { Cmd = [ "${self'.packages.unoptimized-prod-server}/bin/RunProdServer" ]; };
@@ -143,7 +141,6 @@
                     ${ghcCompiler.ihp}/bin/migrate
                 '';
 
->>>>>>> a09a590d
                 ihp-schema = pkgs.stdenv.mkDerivation {
                     name = "ihp-schema";
                     src = ihp;
