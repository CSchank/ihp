--- conflicted
+++ resolved
@@ -240,7 +240,6 @@
         , IHP.Assets.Types
         , IHP.Assets.ControllerFunctions
         , IHP.Assets.ViewFunctions
-<<<<<<< HEAD
         -- Server Side Component Modules
         , IHP.ServerSideComponent.Types
         , IHP.ServerSideComponent.ViewFunctions
@@ -249,12 +248,10 @@
         , IHP.ServerSideComponent.Controller.ComponentsController
         , IHP.ServerSideComponent.HtmlDiff
         , IHP.ServerSideComponent.HtmlParser
-=======
         , IHP.FileStorage.Types
         , IHP.FileStorage.ControllerFunctions
         , IHP.FileStorage.Config
         , IHP.FileStorage.Preprocessor.ImageMagick
->>>>>>> d3c4e015
         -- IDE MODULES
         -- We cannot split this into manual library sections because of https://github.com/haskell/cabal/issues/1919
         , IHP.IDE.SchemaDesigner.Controller.Columns
