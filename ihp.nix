--- conflicted
+++ resolved
@@ -48,12 +48,9 @@
 , data-default
 , regex-tdfa
 , resource-pool
-<<<<<<< HEAD
 , wreq
 , githash
-=======
 , deepseq
->>>>>>> 285c39ea
 }:
 mkDerivation {
   pname = "ihp";
@@ -108,12 +105,9 @@
     data-default
     regex-tdfa
     resource-pool
-<<<<<<< HEAD
     wreq
     githash
-=======
     deepseq
->>>>>>> 285c39ea
   ];
   license = stdenv.lib.licenses.mit;
   postInstall = ''
